--- conflicted
+++ resolved
@@ -93,9 +93,6 @@
     };
 
     /**
-<<<<<<< HEAD
-     * DOC_TBA
-=======
      * Creates a Cartesian4 instance from x, y, z and w coordinates.
      * @memberof Cartesian4
      *
@@ -105,7 +102,6 @@
      * @param {Number} w The w coordinate.
      * @param {Cartesian4} [result] The object onto which to store the result.
      * @return {Cartesian4} The modified result parameter or a new Cartesian4 instance if one was not provided.
->>>>>>> 65f62452
      */
     Cartesian4.fromElements = function(x, y, z, w, result) {
         if (typeof result === 'undefined') {
