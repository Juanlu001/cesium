/*global define*/
define([
        './defaultValue',
        './defined',
        './DeveloperError',
        './Cartesian3',
        './CornerType',
        './CorridorGeometryLibrary',
        './ComponentDatatype',
        './Ellipsoid',
        './Geometry',
        './IndexDatatype',
        './Math',
        './PolylinePipeline',
        './PrimitiveType',
        './BoundingSphere',
        './GeometryAttribute',
        './GeometryAttributes',
        './VertexFormat'
    ], function(
        defaultValue,
        defined,
        DeveloperError,
        Cartesian3,
        CornerType,
        CorridorGeometryLibrary,
        ComponentDatatype,
        Ellipsoid,
        Geometry,
        IndexDatatype,
        CesiumMath,
        PolylinePipeline,
        PrimitiveType,
        BoundingSphere,
        GeometryAttribute,
        GeometryAttributes,
        VertexFormat) {
    "use strict";

    var cartesian1 = new Cartesian3();
    var cartesian2 = new Cartesian3();
    var cartesian3 = new Cartesian3();
    var cartesian4 = new Cartesian3();
    var cartesian5 = new Cartesian3();
    var cartesian6 = new Cartesian3();

    var scratch1 = new Cartesian3();
    var scratch2 = new Cartesian3();
<<<<<<< HEAD
    var scratch3 = new Cartesian3();
    var scratch4 = new Cartesian3();

    var originScratch = new Cartesian3();
    var nextScratch = new Cartesian3();
    var prevScratch = new Cartesian3();
    function angleIsGreaterThanPi(forward, backward, position, ellipsoid) {
        var tangentPlane = new EllipsoidTangentPlane(position, ellipsoid);
        var origin = tangentPlane.projectPointOntoPlane(position, originScratch);
        var next = tangentPlane.projectPointOntoPlane(Cartesian3.add(position, forward, nextScratch), nextScratch);
        var prev = tangentPlane.projectPointOntoPlane(Cartesian3.add(position, backward, prevScratch), prevScratch);

        Cartesian2.subtract(prev, origin, prev);
        Cartesian2.subtract(next, origin, next);

        return ((prev.x * next.y) - (prev.y * next.x)) >= 0.0;
    }

    function addAttribute(attribute, value, front, back) {
        var x = value.x;
        var y = value.y;
        var z = value.z;
        if (defined(front)) {
            attribute[front] = x;
            attribute[front + 1] = y;
            attribute[front + 2] = z;
        }
        if (defined(back)) {
            attribute[back] = z;
            attribute[back - 1] = y;
            attribute[back - 2] = x;
        }
    }
=======
>>>>>>> 9e62b8d1

    function addNormals(attr, normal, left, front, back, vertexFormat) {
        var normals = attr.normals;
        var tangents = attr.tangents;
        var binormals = attr.binormals;
        var forward = Cartesian3.cross(left, normal, scratch1).normalize(scratch1);
        if (vertexFormat.normal) {
            CorridorGeometryLibrary.addAttribute(normals, normal, front, back);
        }
        if (vertexFormat.binormal) {
            CorridorGeometryLibrary.addAttribute(binormals, left, front, back);
        }
        if (vertexFormat.tangent) {
            CorridorGeometryLibrary.addAttribute(tangents, forward, front, back);
        }
    }

<<<<<<< HEAD
    var posScratch = new Cartesian3();
    function scaleToSurface(positions, ellipsoid) {
        for ( var i = 0; i < positions.length; i += 3) {
            Cartesian3.fromArray(positions, i, posScratch);
            posScratch = ellipsoid.scaleToGeodeticSurface(posScratch, posScratch);
            positions[i] = posScratch.x;
            positions[i + 1] = posScratch.y;
            positions[i + 2] = posScratch.z;
        }
    }

    var quaterion = new Quaternion();
    var rotMatrix = new Matrix3();
    function computeRoundCorner(cornerPoint, startPoint, endPoint, cornerType, leftIsOutside, ellipsoid) {
        var angle = Cartesian3.angleBetween(
                      Cartesian3.subtract(startPoint, cornerPoint, scratch1),
                      Cartesian3.subtract(endPoint, cornerPoint, scratch2)
        );
        var granularity = (cornerType.value === CornerType.BEVELED.value) ? 1 : Math.ceil(angle / CesiumMath.toRadians(5)) + 1;

        var size = granularity * 3;
        var array = new Array(size);

        array[size - 3] = endPoint.x;
        array[size - 2] = endPoint.y;
        array[size - 1] = endPoint.z;

        var m;
        if (leftIsOutside) {
            m = Matrix3.fromQuaternion(Quaternion.fromAxisAngle(cornerPoint, angle / granularity, quaterion), rotMatrix);
        } else {
            m = Matrix3.fromQuaternion(Quaternion.fromAxisAngle(cornerPoint.negate(scratch1), angle / granularity, quaterion), rotMatrix);
        }

        var index = 0;
        startPoint = startPoint.clone(scratch1);
        for ( var i = 0; i < granularity; i++) {
            startPoint = m.multiplyByVector(startPoint, startPoint);
            array[index++] = startPoint.x;
            array[index++] = startPoint.y;
            array[index++] = startPoint.z;
        }

        return array;
    }

    function addEndCaps(calculatedPositions, width, ellipsoid) {
        var cornerPoint = cartesian1;
        var startPoint = cartesian2;
        var endPoint = cartesian3;

        var leftEdge = calculatedPositions[1];
        Cartesian3.fromArray(calculatedPositions[1], leftEdge.length - 3, startPoint);
        Cartesian3.fromArray(calculatedPositions[0], 0, endPoint);
        Cartesian3.add(startPoint, endPoint, cornerPoint).multiplyByScalar(0.5, cornerPoint);
        var firstEndCap = computeRoundCorner(cornerPoint, startPoint, endPoint, CornerType.ROUNDED, false, ellipsoid);

        var length = calculatedPositions.length - 1;
        var rightEdge = calculatedPositions[length - 1];
        leftEdge = calculatedPositions[length];
        Cartesian3.fromArray(rightEdge, rightEdge.length - 3, startPoint);
        Cartesian3.fromArray(leftEdge, 0, endPoint);
        Cartesian3.add(startPoint, endPoint, cornerPoint).multiplyByScalar(0.5, cornerPoint);
        var lastEndCap = computeRoundCorner(cornerPoint, startPoint, endPoint, CornerType.ROUNDED, false, ellipsoid);

        return [firstEndCap, lastEndCap];
    }

    function computeMiteredCorner(position, startPoint, leftCornerDirection, lastPoint, leftIsOutside, granularity, ellipsoid) {
        var cornerPoint = scratch1;
        if (leftIsOutside) {
            Cartesian3.add(position, leftCornerDirection, cornerPoint);
        } else {
            leftCornerDirection = leftCornerDirection.negate(leftCornerDirection);
            Cartesian3.add(position, leftCornerDirection, cornerPoint);
        }
        return [cornerPoint.x, cornerPoint.y, cornerPoint.z, lastPoint.x, lastPoint.y, lastPoint.z];
    }

    function combine(positions, corners, computedLefts, computedNormals, vertexFormat, endPositions, ellipsoid) {
=======
    function combine(computedPositions, vertexFormat, ellipsoid) {
        var positions = computedPositions.positions;
        var corners = computedPositions.corners;
        var endPositions = computedPositions.endPositions;
        var computedLefts = computedPositions.lefts;
        var computedNormals = computedPositions.normals;
>>>>>>> 9e62b8d1
        var attributes = new GeometryAttributes();
        var corner;
        var leftCount = 0;
        var rightCount = 0;
        var i;
        var indicesLength = 0;
        var length;
        for (i = 0; i < positions.length; i += 2) {
            length = positions[i].length - 3;
            leftCount += length; //subtracting 3 to account for duplicate points at corners
            indicesLength += length*2;
            rightCount += positions[i + 1].length - 3;
        }
        leftCount += 3; //add back count for end positions
        rightCount += 3;
        for (i = 0; i < corners.length; i++) {
            corner = corners[i];
            var leftSide = corners[i].leftPositions;
            if (defined(leftSide)) {
                length = leftSide.length;
                leftCount += length;
                indicesLength += length;
            } else {
                length = corners[i].rightPositions.length;
                rightCount += length;
                indicesLength += length;
            }
        }

        var addEndPositions = defined(endPositions);
        var endPositionLength;
        if (addEndPositions) {
            endPositionLength = endPositions[0].length - 3;
            leftCount += endPositionLength;
            rightCount += endPositionLength;
            endPositionLength /= 3;
            indicesLength += endPositionLength * 6;
        }
        var size = leftCount + rightCount;
        var finalPositions = new Float64Array(size);
        var normals = (vertexFormat.normal) ? new Float32Array(size) : undefined;
        var tangents = (vertexFormat.tangent) ? new Float32Array(size) : undefined;
        var binormals = (vertexFormat.binormal) ? new Float32Array(size) : undefined;
        var attr = {
            normals : normals,
            tangents : tangents,
            binormals : binormals
        };
        var front = 0;
        var back = size - 1;
        var UL, LL, UR, LR;
        var normal = cartesian1;
        var left = cartesian2;
        var rightPos, leftPos;
        var halfLength = endPositionLength / 2;

        var indices = IndexDatatype.createTypedArray(size/3, indicesLength);
        var index = 0;
        if (addEndPositions) { // add rounded end
            leftPos = cartesian3;
            rightPos = cartesian4;
            var firstEndPositions = endPositions[0];
            Cartesian3.fromArray(computedNormals, 0, normal);
            Cartesian3.fromArray(computedLefts, 0, left);
            for (i = 0; i < halfLength; i++) {
                leftPos = Cartesian3.fromArray(firstEndPositions, (halfLength - 1 - i) * 3, leftPos);
                rightPos = Cartesian3.fromArray(firstEndPositions, (halfLength + i) * 3, rightPos);
                CorridorGeometryLibrary.addAttribute(finalPositions, rightPos, front);
                CorridorGeometryLibrary.addAttribute(finalPositions, leftPos, undefined, back);
                addNormals(attr, normal, left, front, back, vertexFormat);

                LL = front / 3;
                LR = LL + 1;
                UL = (back - 2) / 3;
                UR = UL - 1;
                indices[index++] = UL;
                indices[index++] = LL;
                indices[index++] = UR;
                indices[index++] = UR;
                indices[index++] = LL;
                indices[index++] = LR;

                front += 3;
                back -= 3;
            }
        }

        var posIndex = 0;
        var compIndex = 0;
        var rightEdge = positions[posIndex++]; //add first two edges
        var leftEdge = positions[posIndex++];
        finalPositions.set(rightEdge, front);
        finalPositions.set(leftEdge, back - leftEdge.length + 1);

        Cartesian3.fromArray(computedLefts, compIndex, left);
        var rightNormal;
        var leftNormal;
        length = leftEdge.length - 3;
        for (i = 0; i < length; i += 3) {
            rightNormal = ellipsoid.geodeticSurfaceNormal(Cartesian3.fromArray(rightEdge, i, scratch1), scratch1);
            leftNormal = ellipsoid.geodeticSurfaceNormal(Cartesian3.fromArray(leftEdge, length - i, scratch2), scratch2);
            normal = Cartesian3.add(rightNormal, leftNormal, normal).normalize(normal);
            addNormals(attr, normal, left, front, back, vertexFormat);

            LL = front / 3;
            LR = LL + 1;
            UL = (back - 2) / 3;
            UR = UL - 1;
            indices[index++] = UL;
            indices[index++] = LL;
            indices[index++] = UR;
            indices[index++] = UR;
            indices[index++] = LL;
            indices[index++] = LR;

            front += 3;
            back -= 3;
        }

        rightNormal = ellipsoid.geodeticSurfaceNormal(Cartesian3.fromArray(rightEdge, length, scratch1), scratch1);
        leftNormal = ellipsoid.geodeticSurfaceNormal(Cartesian3.fromArray(leftEdge, length, scratch2), scratch2);
        normal = Cartesian3.add(rightNormal, leftNormal, normal).normalize(normal);
        compIndex += 3;
        for (i = 0; i < corners.length; i++) {
            var j;
            corner = corners[i];
            var l = corner.leftPositions;
            var r = corner.rightPositions;
            var pivot;
            var start;
            var outsidePoint = cartesian6;
            var previousPoint = cartesian3;
            var nextPoint = cartesian4;
            Cartesian3.fromArray(computedNormals, compIndex, normal);
            if (defined(l)) {
                addNormals(attr, normal, left, undefined, back, vertexFormat);
                back -= 3;
                pivot = LR;
                start = UR;
                for (j = 0; j < l.length / 3; j++) {
                    Cartesian3.fromArray(l, j * 3, outsidePoint);
                    indices[index++] = pivot;
                    indices[index++] = start - j - 1;
                    indices[index++] = start - j;
<<<<<<< HEAD
                    addAttribute(finalPositions, outsidePoint, undefined, back);
                    Cartesian3.fromArray(finalPositions, (start - j - 1) * 3, previousPoint);
                    Cartesian3.fromArray(finalPositions, pivot * 3, nextPoint);
                    left = Cartesian3.subtract(previousPoint, nextPoint, left).normalize(left);
=======
                    CorridorGeometryLibrary.addAttribute(finalPositions, outsidePoint, undefined, back);
                    previousPoint = Cartesian3.fromArray(finalPositions, (start - j - 1) * 3, previousPoint);
                    nextPoint = Cartesian3.fromArray(finalPositions, pivot * 3, nextPoint);
                    left = previousPoint.subtract(nextPoint, left).normalize(left);
>>>>>>> 9e62b8d1
                    addNormals(attr, normal, left, undefined, back, vertexFormat);
                    back -= 3;
                }
                Cartesian3.fromArray(finalPositions, pivot * 3, outsidePoint);
                Cartesian3.subtract(Cartesian3.fromArray(finalPositions, (start) * 3, previousPoint), outsidePoint, previousPoint);
                Cartesian3.subtract(Cartesian3.fromArray(finalPositions, (start - j) * 3, nextPoint), outsidePoint, nextPoint);
                left = Cartesian3.add(previousPoint, nextPoint, left).normalize(left);
                addNormals(attr, normal, left, front, undefined, vertexFormat);
                front += 3;
            } else {
                addNormals(attr, normal, left, front, undefined, vertexFormat);
                front += 3;
                pivot = UR;
                start = LR;
                for (j = 0; j < r.length / 3; j++) {
                    Cartesian3.fromArray(r, j * 3, outsidePoint);
                    indices[index++] = pivot;
                    indices[index++] = start + j;
                    indices[index++] = start + j + 1;
<<<<<<< HEAD
                    addAttribute(finalPositions, outsidePoint, front);
                    Cartesian3.fromArray(finalPositions, pivot * 3, previousPoint);
                    Cartesian3.fromArray(finalPositions, (start + j) * 3, nextPoint);
                    left = Cartesian3.subtract(previousPoint, nextPoint, left).normalize(left);
=======
                    CorridorGeometryLibrary.addAttribute(finalPositions, outsidePoint, front);
                    previousPoint = Cartesian3.fromArray(finalPositions, pivot * 3, previousPoint);
                    nextPoint = Cartesian3.fromArray(finalPositions, (start + j) * 3, nextPoint);
                    left = previousPoint.subtract(nextPoint, left).normalize(left);
>>>>>>> 9e62b8d1
                    addNormals(attr, normal, left, front, undefined, vertexFormat);
                    front += 3;
                }
                Cartesian3.fromArray(finalPositions, pivot * 3, outsidePoint);
                Cartesian3.subtract(Cartesian3.fromArray(finalPositions, (start + j) * 3, previousPoint), outsidePoint, previousPoint);
                Cartesian3.subtract(Cartesian3.fromArray(finalPositions, start * 3, nextPoint), outsidePoint, nextPoint);
                left = Cartesian3.add(nextPoint, previousPoint, left).negate(left).normalize(left);
                addNormals(attr, normal, left, undefined, back, vertexFormat);
                back -= 3;
            }
            rightEdge = positions[posIndex++];
            leftEdge = positions[posIndex++];
            rightEdge.splice(0, 3); //remove duplicate points added by corner
            leftEdge.splice(leftEdge.length - 3, 3);
            finalPositions.set(rightEdge, front);
            finalPositions.set(leftEdge, back - leftEdge.length + 1);
            length = leftEdge.length - 3;

            compIndex += 3;
            Cartesian3.fromArray(computedLefts, compIndex, left);
            for (j = 0; j < leftEdge.length; j += 3) {
                rightNormal = ellipsoid.geodeticSurfaceNormal(Cartesian3.fromArray(rightEdge, j, scratch1), scratch1);
                leftNormal = ellipsoid.geodeticSurfaceNormal(Cartesian3.fromArray(leftEdge, length - j, scratch2), scratch2);
                normal = Cartesian3.add(rightNormal, leftNormal, normal).normalize(normal);
                addNormals(attr, normal, left, front, back, vertexFormat);

                LR = front / 3;
                LL = LR - 1;
                UR = (back - 2) / 3;
                UL = UR + 1;
                indices[index++] = UL;
                indices[index++] = LL;
                indices[index++] = UR;
                indices[index++] = UR;
                indices[index++] = LL;
                indices[index++] = LR;

                front += 3;
                back -= 3;
            }
            front -= 3;
            back += 3;
        }
        Cartesian3.fromArray(computedNormals, computedNormals.length - 3, normal);
        addNormals(attr, normal, left, front, back, vertexFormat);

        if (addEndPositions) { // add rounded end
            front += 3;
            back -= 3;
            leftPos = cartesian3;
            rightPos = cartesian4;
            var lastEndPositions = endPositions[1];
            for (i = 0; i < halfLength; i++) {
<<<<<<< HEAD
                Cartesian3.fromArray(lastEndPositions, (endPositionLength - i - 1) * 3, leftPos);
                Cartesian3.fromArray(lastEndPositions, i * 3, rightPos);
                addAttribute(finalPositions, leftPos, undefined, back);
                addAttribute(finalPositions, rightPos, front);
=======
                leftPos = Cartesian3.fromArray(lastEndPositions, (endPositionLength - i - 1) * 3, leftPos);
                rightPos = Cartesian3.fromArray(lastEndPositions, i * 3, rightPos);
                CorridorGeometryLibrary.addAttribute(finalPositions, leftPos, undefined, back);
                CorridorGeometryLibrary.addAttribute(finalPositions, rightPos, front);
>>>>>>> 9e62b8d1
                addNormals(attr, normal, left, front, back, vertexFormat);

                LR = front / 3;
                LL = LR - 1;
                UR = (back - 2) / 3;
                UL = UR + 1;
                indices[index++] = UL;
                indices[index++] = LL;
                indices[index++] = UR;
                indices[index++] = UR;
                indices[index++] = LL;
                indices[index++] = LR;

                front += 3;
                back -= 3;
            }
        }

        attributes.position = new GeometryAttribute({
            componentDatatype : ComponentDatatype.DOUBLE,
            componentsPerAttribute : 3,
            values : finalPositions
        });

        if (vertexFormat.st) {
            var st = new Float32Array(size / 3 * 2);
            var rightSt;
            var leftSt;
            var stIndex = 0;
            if (addEndPositions) {
                leftCount /= 3;
                rightCount /= 3;
                var theta = Math.PI / (endPositionLength + 1);
                leftSt = 1 / (leftCount - endPositionLength + 1);
                rightSt = 1 / (rightCount - endPositionLength + 1);
                var a;
                var halfEndPos = endPositionLength / 2;
                for (i = halfEndPos + 1; i < endPositionLength + 1; i++) { // lower left rounded end
                    a = CesiumMath.PI_OVER_TWO + theta * i;
                    st[stIndex++] = rightSt * (1 + Math.cos(a));
                    st[stIndex++] = 0.5 * (1 + Math.sin(a));
                }
                for (i = 1; i < rightCount - endPositionLength + 1; i++) { // bottom edge
                    st[stIndex++] = i * rightSt;
                    st[stIndex++] = 0;
                }
                for (i = endPositionLength; i > halfEndPos; i--) { // lower right rounded end
                    a = CesiumMath.PI_OVER_TWO - i * theta;
                    st[stIndex++] = 1 - rightSt * (1 + Math.cos(a));
                    st[stIndex++] = 0.5 * (1 + Math.sin(a));
                }
                for (i = halfEndPos; i > 0; i--) { // upper right rounded end
                    a = CesiumMath.PI_OVER_TWO - theta * i;
                    st[stIndex++] = 1 - leftSt * (1 + Math.cos(a));
                    st[stIndex++] = 0.5 * (1 + Math.sin(a));
                }
                for (i = leftCount - endPositionLength; i > 0; i--) { // top edge
                    st[stIndex++] = i * leftSt;
                    st[stIndex++] = 1;
                }
                for (i = 1; i < halfEndPos + 1; i++) { // upper left rounded end
                    a = CesiumMath.PI_OVER_TWO + theta * i;
                    st[stIndex++] = leftSt * (1 + Math.cos(a));
                    st[stIndex++] = 0.5 * (1 + Math.sin(a));
                }
            } else {
                leftCount /= 3;
                rightCount /= 3;
                leftSt = 1 / (leftCount - 1);
                rightSt = 1 / (rightCount - 1);
                for (i = 0; i < rightCount; i++) { // bottom edge
                    st[stIndex++] = i * rightSt;
                    st[stIndex++] = 0;
                }
                for (i = leftCount; i > 0; i--) { // top edge
                    st[stIndex++] = (i - 1) * leftSt;
                    st[stIndex++] = 1;
                }
            }

            attributes.st = new GeometryAttribute({
                componentDatatype : ComponentDatatype.FLOAT,
                componentsPerAttribute : 2,
                values : st
            });
        }

        if (vertexFormat.normal) {
            attributes.normal = new GeometryAttribute({
                componentDatatype : ComponentDatatype.FLOAT,
                componentsPerAttribute : 3,
                values : attr.normals
            });
        }

        if (vertexFormat.tangent) {
            attributes.tangent = new GeometryAttribute({
                componentDatatype : ComponentDatatype.FLOAT,
                componentsPerAttribute : 3,
                values : attr.tangents
            });
        }

        if (vertexFormat.binormal) {
            attributes.binormal = new GeometryAttribute({
                componentDatatype : ComponentDatatype.FLOAT,
                componentsPerAttribute : 3,
                values : attr.binormals
            });
        }

        return {
            attributes : attributes,
            indices : indices
        };
    }

<<<<<<< HEAD
    function addShiftedPositions(positions, left, scalar, calculatedPositions) {
        var rightPositions = new Array(positions.length);
        var leftPositions = new Array(positions.length);
        var scaledLeft = left.multiplyByScalar(scalar, scratch1);
        var scaledRight = scaledLeft.negate(scratch2);
        var rightIndex = 0;
        var leftIndex = positions.length - 1;

        for (var i = 0; i < positions.length; i += 3) {
            var pos = Cartesian3.fromArray(positions, i, scratch3);
            var rightPos = Cartesian3.add(pos, scaledRight, scratch4);
            rightPositions[rightIndex++] = rightPos.x;
            rightPositions[rightIndex++] = rightPos.y;
            rightPositions[rightIndex++] = rightPos.z;

            var leftPos = Cartesian3.add(pos, scaledLeft, scratch4);
            leftPositions[leftIndex--] = leftPos.z;
            leftPositions[leftIndex--] = leftPos.y;
            leftPositions[leftIndex--] = leftPos.x;
        }
        calculatedPositions.push(rightPositions, leftPositions);

        return calculatedPositions;
    }

    function computePositions(params) {
        var granularity = params.granularity;
        var positions = params.positions;
        var width = params.width / 2;
        var ellipsoid = params.ellipsoid;
        var cornerType = params.cornerType;
        var normal = cartesian1;
        var forward = cartesian2;
        var backward = cartesian3;
        var left = cartesian4;
        var cornerDirection = cartesian5;
        var startPoint = cartesian6;
        var previousPos = cartesian7;
        var rightPos = cartesian8;
        var leftPos = cartesian9;
        var center = cartesian10;
        var calculatedPositions = [];
        var calculatedLefts = [];
        var calculatedNormals = [];
        var position = positions[0]; //add first point
        var nextPosition = positions[1];

        forward = Cartesian3.subtract(nextPosition, position, forward).normalize(forward);
        normal = ellipsoid.geodeticSurfaceNormal(position, normal);
        left = normal.cross(forward, left).normalize(left);
        calculatedLefts.push(left.x, left.y, left.z);
        calculatedNormals.push(normal.x, normal.y, normal.z);
        previousPos = Cartesian3.clone(position, previousPos);
        position = nextPosition;
        backward = forward.negate(backward);

        var subdividedPositions;
        var corners = [];
        var i;
        var length = positions.length;
        for (i = 1; i < length - 1; i++) { // add middle points and corners
            normal = ellipsoid.geodeticSurfaceNormal(position, normal);
            nextPosition = positions[i + 1];
            forward = Cartesian3.subtract(nextPosition, position, forward).normalize(forward);
            cornerDirection = Cartesian3.add(forward, backward, cornerDirection).normalize(cornerDirection);
            var doCorner = !Cartesian3.equalsEpsilon(cornerDirection.negate(scratch1), normal, CesiumMath.EPSILON2);
            if (doCorner) {
                cornerDirection = cornerDirection.cross(normal, cornerDirection);
                cornerDirection = normal.cross(cornerDirection, cornerDirection);
                var scalar = width / Math.max(0.25, (Cartesian3.cross(cornerDirection, backward, scratch1).magnitude()));
                var leftIsOutside = angleIsGreaterThanPi(forward, backward, position, ellipsoid);
                cornerDirection = cornerDirection.multiplyByScalar(scalar, cornerDirection, cornerDirection);
                if (leftIsOutside) {
                    Cartesian3.add(position, cornerDirection, rightPos);
                    Cartesian3.add(rightPos, left.multiplyByScalar(width, center), center);
                    Cartesian3.add(rightPos, left.multiplyByScalar(width * 2, leftPos), leftPos);
                    scaleArray2[0] = Cartesian3.clone(previousPos, scaleArray2[0]);
                    scaleArray2[1] = Cartesian3.clone(center, scaleArray2[1]);
                    subdividedPositions = PolylinePipeline.scaleToSurface(scaleArray2, granularity, ellipsoid);
                    calculatedPositions = addShiftedPositions(subdividedPositions, left, width, calculatedPositions);
                    calculatedLefts.push(left.x, left.y, left.z);
                    calculatedNormals.push(normal.x, normal.y, normal.z);
                    startPoint = leftPos.clone(startPoint);
                    left = normal.cross(forward, left).normalize(left);
                    Cartesian3.add(rightPos, left.multiplyByScalar(width * 2, leftPos), leftPos);
                    Cartesian3.add(rightPos, left.multiplyByScalar(width, previousPos), previousPos);
                    if (cornerType.value === CornerType.ROUNDED.value || cornerType.value === CornerType.BEVELED.value) {
                        corners.push({leftPositions : computeRoundCorner(rightPos, startPoint, leftPos, cornerType, leftIsOutside, ellipsoid)});
                    } else {
                        corners.push({leftPositions : computeMiteredCorner(position, startPoint, cornerDirection.negate(cornerDirection), leftPos, leftIsOutside, granularity, ellipsoid)});
                    }
                } else {
                    Cartesian3.add(position, cornerDirection, leftPos);
                    Cartesian3.add(leftPos, left.multiplyByScalar(width, center).negate(center), center);
                    Cartesian3.add(leftPos, left.multiplyByScalar(width * 2, rightPos).negate(rightPos), rightPos);
                    Cartesian3.clone(previousPos, scaleArray2[0]);
                    Cartesian3.clone(center, scaleArray2[1]);
                    subdividedPositions = PolylinePipeline.scaleToSurface(scaleArray2, granularity, ellipsoid);
                    calculatedPositions = addShiftedPositions(subdividedPositions, left, width, calculatedPositions);
                    calculatedLefts.push(left.x, left.y, left.z);
                    calculatedNormals.push(normal.x, normal.y, normal.z);
                    startPoint = rightPos.clone(startPoint);
                    left = normal.cross(forward, left).normalize(left);
                    Cartesian3.add(leftPos, left.multiplyByScalar(width * 2, rightPos).negate(rightPos), rightPos);
                    Cartesian3.add(leftPos, left.multiplyByScalar(width, previousPos).negate(previousPos), previousPos);
                    if (cornerType.value === CornerType.ROUNDED.value || cornerType.value === CornerType.BEVELED.value) {
                        corners.push({rightPositions : computeRoundCorner(leftPos, startPoint, rightPos, cornerType, leftIsOutside, ellipsoid)});
                    } else {
                        corners.push({rightPositions : computeMiteredCorner(position, startPoint, cornerDirection, rightPos, leftIsOutside, granularity, ellipsoid)});
                    }
                }

                backward = forward.negate(backward);
            }
            position = nextPosition;
        }

        normal = ellipsoid.geodeticSurfaceNormal(position, normal);
        scaleArray2[0] = Cartesian3.clone(previousPos, scaleArray2[0]);
        scaleArray2[1] = Cartesian3.clone(position, scaleArray2[1]);
        subdividedPositions = PolylinePipeline.scaleToSurface(scaleArray2, granularity, ellipsoid);
        calculatedPositions = addShiftedPositions(subdividedPositions, left, width, calculatedPositions);
        calculatedLefts.push(left.x, left.y, left.z);
        calculatedNormals.push(normal.x, normal.y, normal.z);

        var endPositions;
        if (cornerType.value === CornerType.ROUNDED.value) {
            endPositions = addEndCaps(calculatedPositions, width, ellipsoid);
        }

        return combine(calculatedPositions, corners, calculatedLefts, calculatedNormals, params.vertexFormat, endPositions, ellipsoid);
    }

=======
>>>>>>> 9e62b8d1
    function extrudedAttributes(attributes, vertexFormat) {
        if (!vertexFormat.normal && !vertexFormat.binormal && !vertexFormat.tangent && !vertexFormat.st) {
            return attributes;
        }
        var positions = attributes.position.values;
        var topNormals;
        var topBinormals;
        if (vertexFormat.normal || vertexFormat.binormal) {
            topNormals = attributes.normal.values;
            topBinormals = attributes.binormal.values;
        }
        var size = attributes.position.values.length / 18;
        var threeSize = size * 3;
        var twoSize = size * 2;
        var sixSize = threeSize * 2;
        var i;
        if (vertexFormat.normal || vertexFormat.binormal || vertexFormat.tangent) {
            var normals = (vertexFormat.normal) ? new Float32Array(threeSize * 6) : undefined;
            var binormals = (vertexFormat.binormal) ? new Float32Array(threeSize * 6) : undefined;
            var tangents = (vertexFormat.tangent) ? new Float32Array(threeSize * 6) : undefined;
            var topPosition = cartesian1;
            var bottomPosition = cartesian2;
            var previousPosition = cartesian3;
            var normal = cartesian4;
            var tangent = cartesian5;
            var binormal = cartesian6;
            var attrIndex = sixSize;
            for (i = 0; i < threeSize; i += 3) {
                var attrIndexOffset = attrIndex + sixSize;
                Cartesian3.fromArray(positions, i, topPosition);
                Cartesian3.fromArray(positions, i + threeSize, bottomPosition);
                Cartesian3.fromArray(positions, (i + 3) % threeSize, previousPosition);
                Cartesian3.subtract(bottomPosition, topPosition, bottomPosition);
                Cartesian3.subtract(previousPosition, topPosition, previousPosition);
                normal = bottomPosition.cross(previousPosition, normal).normalize(normal);
                if (vertexFormat.normal) {
                    CorridorGeometryLibrary.addAttribute(normals, normal, attrIndexOffset);
                    CorridorGeometryLibrary.addAttribute(normals, normal, attrIndexOffset + 3);
                    CorridorGeometryLibrary.addAttribute(normals, normal, attrIndex);
                    CorridorGeometryLibrary.addAttribute(normals, normal, attrIndex + 3);
                }
                if (vertexFormat.tangent || vertexFormat.binormal) {
                    Cartesian3.fromArray(topNormals, i, binormal);
                    if (vertexFormat.binormal) {
                        CorridorGeometryLibrary.addAttribute(binormals, binormal, attrIndexOffset);
                        CorridorGeometryLibrary.addAttribute(binormals, binormal, attrIndexOffset + 3);
                        CorridorGeometryLibrary.addAttribute(binormals, binormal, attrIndex);
                        CorridorGeometryLibrary.addAttribute(binormals, binormal, attrIndex + 3);
                    }

                    if (vertexFormat.tangent) {
                        tangent = binormal.cross(normal, tangent).normalize(tangent);
                        CorridorGeometryLibrary.addAttribute(tangents, tangent, attrIndexOffset);
                        CorridorGeometryLibrary.addAttribute(tangents, tangent, attrIndexOffset + 3);
                        CorridorGeometryLibrary.addAttribute(tangents, tangent, attrIndex);
                        CorridorGeometryLibrary.addAttribute(tangents, tangent, attrIndex + 3);
                    }
                }
                attrIndex += 6;
            }

            if (vertexFormat.normal) {
                normals.set(topNormals); //top
                for (i = 0; i < threeSize; i += 3) { //bottom normals
                    normals[i + threeSize] = -topNormals[i];
                    normals[i + threeSize + 1] = -topNormals[i + 1];
                    normals[i + threeSize + 2] = -topNormals[i + 2];
                }
                attributes.normal.values = normals;
            } else {
                attributes.normal = undefined;
            }

            if (vertexFormat.binormal) {
                binormals.set(topBinormals); //top
                binormals.set(topBinormals, threeSize); //bottom
                attributes.binormal.values = binormals;
            } else {
                attributes.binormal = undefined;
            }

            if (vertexFormat.tangent) {
                var topTangents = attributes.tangent.values;
                tangents.set(topTangents); //top
                tangents.set(topTangents, threeSize); //bottom
                attributes.tangent.values = tangents;
            }
        }
        if (vertexFormat.st) {
            var topSt = attributes.st.values;
            var st = new Float32Array(twoSize * 6);
            st.set(topSt); //top
            st.set(topSt, twoSize); //bottom
            var index = twoSize * 2;

            for ( var j = 0; j < 2; j++) {
                st[index++] = topSt[0];
                st[index++] = topSt[1];
                for (i = 2; i < twoSize; i += 2) {
                    var s = topSt[i];
                    var t = topSt[i + 1];
                    st[index++] = s;
                    st[index++] = t;
                    st[index++] = s;
                    st[index++] = t;
                }
                st[index++] = topSt[0];
                st[index++] = topSt[1];
            }
            attributes.st.values = st;
        }

        return attributes;
    }

    function addWallPositions(positions, index, wallPositions) {
        wallPositions[index++] = positions[0];
        wallPositions[index++] = positions[1];
        wallPositions[index++] = positions[2];
        for ( var i = 3; i < positions.length; i += 3) {
            var x = positions[i];
            var y = positions[i + 1];
            var z = positions[i + 2];
            wallPositions[index++] = x;
            wallPositions[index++] = y;
            wallPositions[index++] = z;
            wallPositions[index++] = x;
            wallPositions[index++] = y;
            wallPositions[index++] = z;
        }
        wallPositions[index++] = positions[0];
        wallPositions[index++] = positions[1];
        wallPositions[index++] = positions[2];

        return wallPositions;
    }

    function computePositionsExtruded(params, vertexFormat) {
        var topVertexFormat = new VertexFormat({
            position : vertexFormat.positon,
            normal : (vertexFormat.normal || vertexFormat.binormal),
            tangent : vertexFormat.tangent,
            binormal : (vertexFormat.normal || vertexFormat.binormal),
            st : vertexFormat.st
        });
        var ellipsoid = params.ellipsoid;
        var computedPositions = CorridorGeometryLibrary.computePositions(params);
        var attr = combine(computedPositions, topVertexFormat, ellipsoid);
        var height = params.height;
        var extrudedHeight = params.extrudedHeight;
        var attributes = attr.attributes;
        var indices = attr.indices;
        var positions = attributes.position.values;
        var length = positions.length;
        var newPositions = new Float64Array(length * 6);
        var extrudedPositions = new Float64Array(length);
        extrudedPositions.set(positions);
        var wallPositions = new Float64Array(length * 4);

        positions = PolylinePipeline.scaleToGeodeticHeight(positions, height, ellipsoid, positions);
        wallPositions = addWallPositions(positions, 0, wallPositions);
        extrudedPositions = PolylinePipeline.scaleToGeodeticHeight(extrudedPositions, extrudedHeight, ellipsoid, extrudedPositions);
        wallPositions = addWallPositions(extrudedPositions, length * 2, wallPositions);
        newPositions.set(positions);
        newPositions.set(extrudedPositions, length);
        newPositions.set(wallPositions, length * 2);
        attributes.position.values = newPositions;

        length /= 3;
        var i;
        var iLength = indices.length;
        var twoLength = length + length;
        var newIndices = IndexDatatype.createTypedArray(newPositions.length/3, iLength * 2 + twoLength * 3);
        newIndices.set(indices);
        var index = iLength;
        for (i = 0; i < iLength; i += 3) { // bottom indices
            var v0 = indices[i];
            var v1 = indices[i + 1];
            var v2 = indices[i + 2];
            newIndices[index++] = v2 + length;
            newIndices[index++] = v1 + length;
            newIndices[index++] = v0 + length;
        }

        attributes = extrudedAttributes(attributes, vertexFormat);
        var UL, LL, UR, LR;

        for (i = 0; i < twoLength; i += 2) { //wall indices
            UL = i + twoLength;
            LL = UL + twoLength;
            UR = UL + 1;
            LR = LL + 1;
            newIndices[index++] = UL;
            newIndices[index++] = LL;
            newIndices[index++] = UR;
            newIndices[index++] = UR;
            newIndices[index++] = LL;
            newIndices[index++] = LR;
        }

        return {
            attributes : attributes,
            indices : newIndices
        };
    }

    /**
     * A description of a corridor.
     *
     * @alias CorridorGeometry
     * @constructor
     *
     * @param {Array} options.positions An array of {Cartesain3} positions that define the center of the corridor.
     * @param {Number} options.width The distance between the edges of the corridor in meters.
     * @param {Ellipsoid} [options.ellipsoid=Ellipsoid.WGS84] The ellipsoid to be used as a reference.
     * @param {Number} [options.granularity=CesiumMath.RADIANS_PER_DEGREE] The distance, in radians, between each latitude and longitude. Determines the number of positions in the buffer.
     * @param {Number} [options.height=0] The distance in meters between the ellipsoid surface and the positions.
     * @param {Number} [options.extrudedHeight] The distance in meters between the ellipsoid surface and the extrusion.
     * @param {VertexFormat} [options.vertexFormat=VertexFormat.DEFAULT] The vertex attributes to be computed.
     * @param {Boolean} [options.cornerType = CornerType.ROUNDED] Determines the style of the corners.
     *
     * @exception {DeveloperError} options.positions is required.
     * @exception {DeveloperError} options.width is required.
     *
     * @see CorridorGeometry#createGeometry
     *
     * @example
     * var corridor = new CorridorGeometry({
     *   vertexFormat : VertexFormat.POSITION_ONLY,
     *   positions : ellipsoid.cartographicArrayToCartesianArray([
     *         Cartographic.fromDegrees(-72.0, 40.0),
     *         Cartographic.fromDegrees(-70.0, 35.0)
     *     ]),
     *   width : 100000
     * });
     */
    var CorridorGeometry = function(options) {
        options = defaultValue(options, defaultValue.EMPTY_OBJECT);
        var positions = options.positions;
        if (!defined(positions)) {
            throw new DeveloperError('options.positions is required.');
        }
        var width = options.width;
        if (!defined(width)) {
            throw new DeveloperError('options.width is required.');
        }

        this._positions = positions;
        this._width = width;
        this._ellipsoid = defaultValue(options.ellipsoid, Ellipsoid.WGS84);
        this._height = defaultValue(options.height, 0);
        this._extrudedHeight = defaultValue(options.extrudedHeight, this._height);
        this._cornerType = defaultValue(options.cornerType, CornerType.ROUNDED);
        this._vertexFormat = defaultValue(options.vertexFormat, VertexFormat.DEFAULT);
        this._granularity = defaultValue(options.granularity, CesiumMath.RADIANS_PER_DEGREE);
        this._workerName = 'createCorridorGeometry';
    };

    /**
     * Computes the geometric representation of a corridor, including its vertices, indices, and a bounding sphere.
     * @memberof CorridorGeometry
     *
     * @param {CorridorGeometry} corridorGeometry A description of the corridor.
     *
     * @returns {Geometry} The computed vertices and indices.
     *
     * @exception {DeveloperError} Count of unique positions must be greater than 1.
     */
    CorridorGeometry.createGeometry = function(corridorGeometry) {
        var positions = corridorGeometry._positions;
        var height = corridorGeometry._height;
        var extrudedHeight = corridorGeometry._extrudedHeight;
        var extrude = (height !== extrudedHeight);
        var cleanPositions = PolylinePipeline.removeDuplicates(positions);
        if (cleanPositions.length < 2) {
            throw new DeveloperError('Count of unique positions must be greater than 1.');
        }
        var ellipsoid = corridorGeometry._ellipsoid;
        var vertexFormat = corridorGeometry._vertexFormat;
        var params = {
            ellipsoid : ellipsoid,
            positions : cleanPositions,
            width : corridorGeometry._width,
            cornerType : corridorGeometry._cornerType,
            granularity : corridorGeometry._granularity,
            saveAttributes: true
        };
        var attr;
        if (extrude) {
            var h = Math.max(height, extrudedHeight);
            extrudedHeight = Math.min(height, extrudedHeight);
            height = h;
            params.height = height;
            params.extrudedHeight = extrudedHeight;
            attr = computePositionsExtruded(params, vertexFormat);
        } else {
            var computedPositions = CorridorGeometryLibrary.computePositions(params);
            attr = combine(computedPositions, vertexFormat, ellipsoid);
            attr.attributes.position.values = PolylinePipeline.scaleToGeodeticHeight(attr.attributes.position.values, height, ellipsoid, attr.attributes.position.values);
        }
        var attributes = attr.attributes;
        var boundingSphere = BoundingSphere.fromVertices(attributes.position.values, undefined, 3);
        if (!vertexFormat.position) {
            attr.attributes.position.values = undefined;
        }

        return new Geometry({
            attributes : attributes,
            indices : attr.indices,
            primitiveType : PrimitiveType.TRIANGLES,
            boundingSphere : boundingSphere
        });
    };

    return CorridorGeometry;
});<|MERGE_RESOLUTION|>--- conflicted
+++ resolved
@@ -46,42 +46,6 @@
 
     var scratch1 = new Cartesian3();
     var scratch2 = new Cartesian3();
-<<<<<<< HEAD
-    var scratch3 = new Cartesian3();
-    var scratch4 = new Cartesian3();
-
-    var originScratch = new Cartesian3();
-    var nextScratch = new Cartesian3();
-    var prevScratch = new Cartesian3();
-    function angleIsGreaterThanPi(forward, backward, position, ellipsoid) {
-        var tangentPlane = new EllipsoidTangentPlane(position, ellipsoid);
-        var origin = tangentPlane.projectPointOntoPlane(position, originScratch);
-        var next = tangentPlane.projectPointOntoPlane(Cartesian3.add(position, forward, nextScratch), nextScratch);
-        var prev = tangentPlane.projectPointOntoPlane(Cartesian3.add(position, backward, prevScratch), prevScratch);
-
-        Cartesian2.subtract(prev, origin, prev);
-        Cartesian2.subtract(next, origin, next);
-
-        return ((prev.x * next.y) - (prev.y * next.x)) >= 0.0;
-    }
-
-    function addAttribute(attribute, value, front, back) {
-        var x = value.x;
-        var y = value.y;
-        var z = value.z;
-        if (defined(front)) {
-            attribute[front] = x;
-            attribute[front + 1] = y;
-            attribute[front + 2] = z;
-        }
-        if (defined(back)) {
-            attribute[back] = z;
-            attribute[back - 1] = y;
-            attribute[back - 2] = x;
-        }
-    }
-=======
->>>>>>> 9e62b8d1
 
     function addNormals(attr, normal, left, front, back, vertexFormat) {
         var normals = attr.normals;
@@ -99,95 +63,12 @@
         }
     }
 
-<<<<<<< HEAD
-    var posScratch = new Cartesian3();
-    function scaleToSurface(positions, ellipsoid) {
-        for ( var i = 0; i < positions.length; i += 3) {
-            Cartesian3.fromArray(positions, i, posScratch);
-            posScratch = ellipsoid.scaleToGeodeticSurface(posScratch, posScratch);
-            positions[i] = posScratch.x;
-            positions[i + 1] = posScratch.y;
-            positions[i + 2] = posScratch.z;
-        }
-    }
-
-    var quaterion = new Quaternion();
-    var rotMatrix = new Matrix3();
-    function computeRoundCorner(cornerPoint, startPoint, endPoint, cornerType, leftIsOutside, ellipsoid) {
-        var angle = Cartesian3.angleBetween(
-                      Cartesian3.subtract(startPoint, cornerPoint, scratch1),
-                      Cartesian3.subtract(endPoint, cornerPoint, scratch2)
-        );
-        var granularity = (cornerType.value === CornerType.BEVELED.value) ? 1 : Math.ceil(angle / CesiumMath.toRadians(5)) + 1;
-
-        var size = granularity * 3;
-        var array = new Array(size);
-
-        array[size - 3] = endPoint.x;
-        array[size - 2] = endPoint.y;
-        array[size - 1] = endPoint.z;
-
-        var m;
-        if (leftIsOutside) {
-            m = Matrix3.fromQuaternion(Quaternion.fromAxisAngle(cornerPoint, angle / granularity, quaterion), rotMatrix);
-        } else {
-            m = Matrix3.fromQuaternion(Quaternion.fromAxisAngle(cornerPoint.negate(scratch1), angle / granularity, quaterion), rotMatrix);
-        }
-
-        var index = 0;
-        startPoint = startPoint.clone(scratch1);
-        for ( var i = 0; i < granularity; i++) {
-            startPoint = m.multiplyByVector(startPoint, startPoint);
-            array[index++] = startPoint.x;
-            array[index++] = startPoint.y;
-            array[index++] = startPoint.z;
-        }
-
-        return array;
-    }
-
-    function addEndCaps(calculatedPositions, width, ellipsoid) {
-        var cornerPoint = cartesian1;
-        var startPoint = cartesian2;
-        var endPoint = cartesian3;
-
-        var leftEdge = calculatedPositions[1];
-        Cartesian3.fromArray(calculatedPositions[1], leftEdge.length - 3, startPoint);
-        Cartesian3.fromArray(calculatedPositions[0], 0, endPoint);
-        Cartesian3.add(startPoint, endPoint, cornerPoint).multiplyByScalar(0.5, cornerPoint);
-        var firstEndCap = computeRoundCorner(cornerPoint, startPoint, endPoint, CornerType.ROUNDED, false, ellipsoid);
-
-        var length = calculatedPositions.length - 1;
-        var rightEdge = calculatedPositions[length - 1];
-        leftEdge = calculatedPositions[length];
-        Cartesian3.fromArray(rightEdge, rightEdge.length - 3, startPoint);
-        Cartesian3.fromArray(leftEdge, 0, endPoint);
-        Cartesian3.add(startPoint, endPoint, cornerPoint).multiplyByScalar(0.5, cornerPoint);
-        var lastEndCap = computeRoundCorner(cornerPoint, startPoint, endPoint, CornerType.ROUNDED, false, ellipsoid);
-
-        return [firstEndCap, lastEndCap];
-    }
-
-    function computeMiteredCorner(position, startPoint, leftCornerDirection, lastPoint, leftIsOutside, granularity, ellipsoid) {
-        var cornerPoint = scratch1;
-        if (leftIsOutside) {
-            Cartesian3.add(position, leftCornerDirection, cornerPoint);
-        } else {
-            leftCornerDirection = leftCornerDirection.negate(leftCornerDirection);
-            Cartesian3.add(position, leftCornerDirection, cornerPoint);
-        }
-        return [cornerPoint.x, cornerPoint.y, cornerPoint.z, lastPoint.x, lastPoint.y, lastPoint.z];
-    }
-
-    function combine(positions, corners, computedLefts, computedNormals, vertexFormat, endPositions, ellipsoid) {
-=======
     function combine(computedPositions, vertexFormat, ellipsoid) {
         var positions = computedPositions.positions;
         var corners = computedPositions.corners;
         var endPositions = computedPositions.endPositions;
         var computedLefts = computedPositions.lefts;
         var computedNormals = computedPositions.normals;
->>>>>>> 9e62b8d1
         var attributes = new GeometryAttributes();
         var corner;
         var leftCount = 0;
@@ -250,8 +131,8 @@
             leftPos = cartesian3;
             rightPos = cartesian4;
             var firstEndPositions = endPositions[0];
-            Cartesian3.fromArray(computedNormals, 0, normal);
-            Cartesian3.fromArray(computedLefts, 0, left);
+            normal = Cartesian3.fromArray(computedNormals, 0, normal);
+            left = Cartesian3.fromArray(computedLefts, 0, left);
             for (i = 0; i < halfLength; i++) {
                 leftPos = Cartesian3.fromArray(firstEndPositions, (halfLength - 1 - i) * 3, leftPos);
                 rightPos = Cartesian3.fromArray(firstEndPositions, (halfLength + i) * 3, rightPos);
@@ -282,7 +163,7 @@
         finalPositions.set(rightEdge, front);
         finalPositions.set(leftEdge, back - leftEdge.length + 1);
 
-        Cartesian3.fromArray(computedLefts, compIndex, left);
+        left = Cartesian3.fromArray(computedLefts, compIndex, left);
         var rightNormal;
         var leftNormal;
         length = leftEdge.length - 3;
@@ -321,34 +202,27 @@
             var outsidePoint = cartesian6;
             var previousPoint = cartesian3;
             var nextPoint = cartesian4;
-            Cartesian3.fromArray(computedNormals, compIndex, normal);
+            normal = Cartesian3.fromArray(computedNormals, compIndex, normal);
             if (defined(l)) {
                 addNormals(attr, normal, left, undefined, back, vertexFormat);
                 back -= 3;
                 pivot = LR;
                 start = UR;
                 for (j = 0; j < l.length / 3; j++) {
-                    Cartesian3.fromArray(l, j * 3, outsidePoint);
+                    outsidePoint = Cartesian3.fromArray(l, j * 3, outsidePoint);
                     indices[index++] = pivot;
                     indices[index++] = start - j - 1;
                     indices[index++] = start - j;
-<<<<<<< HEAD
-                    addAttribute(finalPositions, outsidePoint, undefined, back);
-                    Cartesian3.fromArray(finalPositions, (start - j - 1) * 3, previousPoint);
-                    Cartesian3.fromArray(finalPositions, pivot * 3, nextPoint);
-                    left = Cartesian3.subtract(previousPoint, nextPoint, left).normalize(left);
-=======
                     CorridorGeometryLibrary.addAttribute(finalPositions, outsidePoint, undefined, back);
                     previousPoint = Cartesian3.fromArray(finalPositions, (start - j - 1) * 3, previousPoint);
                     nextPoint = Cartesian3.fromArray(finalPositions, pivot * 3, nextPoint);
-                    left = previousPoint.subtract(nextPoint, left).normalize(left);
->>>>>>> 9e62b8d1
+                    left = Cartesian3.subtract(previousPoint, nextPoint, left).normalize(left);
                     addNormals(attr, normal, left, undefined, back, vertexFormat);
                     back -= 3;
                 }
-                Cartesian3.fromArray(finalPositions, pivot * 3, outsidePoint);
-                Cartesian3.subtract(Cartesian3.fromArray(finalPositions, (start) * 3, previousPoint), outsidePoint, previousPoint);
-                Cartesian3.subtract(Cartesian3.fromArray(finalPositions, (start - j) * 3, nextPoint), outsidePoint, nextPoint);
+                outsidePoint = Cartesian3.fromArray(finalPositions, pivot * 3, outsidePoint);
+                previousPoint = Cartesian3.subtract(Cartesian3.fromArray(finalPositions, (start) * 3, previousPoint), outsidePoint, previousPoint);
+                nextPoint = Cartesian3.subtract(Cartesian3.fromArray(finalPositions, (start - j) * 3, nextPoint), outsidePoint, nextPoint);
                 left = Cartesian3.add(previousPoint, nextPoint, left).normalize(left);
                 addNormals(attr, normal, left, front, undefined, vertexFormat);
                 front += 3;
@@ -358,27 +232,20 @@
                 pivot = UR;
                 start = LR;
                 for (j = 0; j < r.length / 3; j++) {
-                    Cartesian3.fromArray(r, j * 3, outsidePoint);
+                    outsidePoint = Cartesian3.fromArray(r, j * 3, outsidePoint);
                     indices[index++] = pivot;
                     indices[index++] = start + j;
                     indices[index++] = start + j + 1;
-<<<<<<< HEAD
-                    addAttribute(finalPositions, outsidePoint, front);
-                    Cartesian3.fromArray(finalPositions, pivot * 3, previousPoint);
-                    Cartesian3.fromArray(finalPositions, (start + j) * 3, nextPoint);
-                    left = Cartesian3.subtract(previousPoint, nextPoint, left).normalize(left);
-=======
                     CorridorGeometryLibrary.addAttribute(finalPositions, outsidePoint, front);
                     previousPoint = Cartesian3.fromArray(finalPositions, pivot * 3, previousPoint);
                     nextPoint = Cartesian3.fromArray(finalPositions, (start + j) * 3, nextPoint);
-                    left = previousPoint.subtract(nextPoint, left).normalize(left);
->>>>>>> 9e62b8d1
+                    left = Cartesian3.subtract(previousPoint, nextPoint, left).normalize(left);
                     addNormals(attr, normal, left, front, undefined, vertexFormat);
                     front += 3;
                 }
-                Cartesian3.fromArray(finalPositions, pivot * 3, outsidePoint);
-                Cartesian3.subtract(Cartesian3.fromArray(finalPositions, (start + j) * 3, previousPoint), outsidePoint, previousPoint);
-                Cartesian3.subtract(Cartesian3.fromArray(finalPositions, start * 3, nextPoint), outsidePoint, nextPoint);
+                outsidePoint = Cartesian3.fromArray(finalPositions, pivot * 3, outsidePoint);
+                previousPoint = Cartesian3.subtract(Cartesian3.fromArray(finalPositions, (start + j) * 3, previousPoint), outsidePoint, previousPoint);
+                nextPoint = Cartesian3.subtract(Cartesian3.fromArray(finalPositions, start * 3, nextPoint), outsidePoint, nextPoint);
                 left = Cartesian3.add(nextPoint, previousPoint, left).negate(left).normalize(left);
                 addNormals(attr, normal, left, undefined, back, vertexFormat);
                 back -= 3;
@@ -392,7 +259,7 @@
             length = leftEdge.length - 3;
 
             compIndex += 3;
-            Cartesian3.fromArray(computedLefts, compIndex, left);
+            left = Cartesian3.fromArray(computedLefts, compIndex, left);
             for (j = 0; j < leftEdge.length; j += 3) {
                 rightNormal = ellipsoid.geodeticSurfaceNormal(Cartesian3.fromArray(rightEdge, j, scratch1), scratch1);
                 leftNormal = ellipsoid.geodeticSurfaceNormal(Cartesian3.fromArray(leftEdge, length - j, scratch2), scratch2);
@@ -416,7 +283,7 @@
             front -= 3;
             back += 3;
         }
-        Cartesian3.fromArray(computedNormals, computedNormals.length - 3, normal);
+        normal = Cartesian3.fromArray(computedNormals, computedNormals.length - 3, normal);
         addNormals(attr, normal, left, front, back, vertexFormat);
 
         if (addEndPositions) { // add rounded end
@@ -426,17 +293,10 @@
             rightPos = cartesian4;
             var lastEndPositions = endPositions[1];
             for (i = 0; i < halfLength; i++) {
-<<<<<<< HEAD
-                Cartesian3.fromArray(lastEndPositions, (endPositionLength - i - 1) * 3, leftPos);
-                Cartesian3.fromArray(lastEndPositions, i * 3, rightPos);
-                addAttribute(finalPositions, leftPos, undefined, back);
-                addAttribute(finalPositions, rightPos, front);
-=======
                 leftPos = Cartesian3.fromArray(lastEndPositions, (endPositionLength - i - 1) * 3, leftPos);
                 rightPos = Cartesian3.fromArray(lastEndPositions, i * 3, rightPos);
                 CorridorGeometryLibrary.addAttribute(finalPositions, leftPos, undefined, back);
                 CorridorGeometryLibrary.addAttribute(finalPositions, rightPos, front);
->>>>>>> 9e62b8d1
                 addNormals(attr, normal, left, front, back, vertexFormat);
 
                 LR = front / 3;
@@ -554,142 +414,6 @@
         };
     }
 
-<<<<<<< HEAD
-    function addShiftedPositions(positions, left, scalar, calculatedPositions) {
-        var rightPositions = new Array(positions.length);
-        var leftPositions = new Array(positions.length);
-        var scaledLeft = left.multiplyByScalar(scalar, scratch1);
-        var scaledRight = scaledLeft.negate(scratch2);
-        var rightIndex = 0;
-        var leftIndex = positions.length - 1;
-
-        for (var i = 0; i < positions.length; i += 3) {
-            var pos = Cartesian3.fromArray(positions, i, scratch3);
-            var rightPos = Cartesian3.add(pos, scaledRight, scratch4);
-            rightPositions[rightIndex++] = rightPos.x;
-            rightPositions[rightIndex++] = rightPos.y;
-            rightPositions[rightIndex++] = rightPos.z;
-
-            var leftPos = Cartesian3.add(pos, scaledLeft, scratch4);
-            leftPositions[leftIndex--] = leftPos.z;
-            leftPositions[leftIndex--] = leftPos.y;
-            leftPositions[leftIndex--] = leftPos.x;
-        }
-        calculatedPositions.push(rightPositions, leftPositions);
-
-        return calculatedPositions;
-    }
-
-    function computePositions(params) {
-        var granularity = params.granularity;
-        var positions = params.positions;
-        var width = params.width / 2;
-        var ellipsoid = params.ellipsoid;
-        var cornerType = params.cornerType;
-        var normal = cartesian1;
-        var forward = cartesian2;
-        var backward = cartesian3;
-        var left = cartesian4;
-        var cornerDirection = cartesian5;
-        var startPoint = cartesian6;
-        var previousPos = cartesian7;
-        var rightPos = cartesian8;
-        var leftPos = cartesian9;
-        var center = cartesian10;
-        var calculatedPositions = [];
-        var calculatedLefts = [];
-        var calculatedNormals = [];
-        var position = positions[0]; //add first point
-        var nextPosition = positions[1];
-
-        forward = Cartesian3.subtract(nextPosition, position, forward).normalize(forward);
-        normal = ellipsoid.geodeticSurfaceNormal(position, normal);
-        left = normal.cross(forward, left).normalize(left);
-        calculatedLefts.push(left.x, left.y, left.z);
-        calculatedNormals.push(normal.x, normal.y, normal.z);
-        previousPos = Cartesian3.clone(position, previousPos);
-        position = nextPosition;
-        backward = forward.negate(backward);
-
-        var subdividedPositions;
-        var corners = [];
-        var i;
-        var length = positions.length;
-        for (i = 1; i < length - 1; i++) { // add middle points and corners
-            normal = ellipsoid.geodeticSurfaceNormal(position, normal);
-            nextPosition = positions[i + 1];
-            forward = Cartesian3.subtract(nextPosition, position, forward).normalize(forward);
-            cornerDirection = Cartesian3.add(forward, backward, cornerDirection).normalize(cornerDirection);
-            var doCorner = !Cartesian3.equalsEpsilon(cornerDirection.negate(scratch1), normal, CesiumMath.EPSILON2);
-            if (doCorner) {
-                cornerDirection = cornerDirection.cross(normal, cornerDirection);
-                cornerDirection = normal.cross(cornerDirection, cornerDirection);
-                var scalar = width / Math.max(0.25, (Cartesian3.cross(cornerDirection, backward, scratch1).magnitude()));
-                var leftIsOutside = angleIsGreaterThanPi(forward, backward, position, ellipsoid);
-                cornerDirection = cornerDirection.multiplyByScalar(scalar, cornerDirection, cornerDirection);
-                if (leftIsOutside) {
-                    Cartesian3.add(position, cornerDirection, rightPos);
-                    Cartesian3.add(rightPos, left.multiplyByScalar(width, center), center);
-                    Cartesian3.add(rightPos, left.multiplyByScalar(width * 2, leftPos), leftPos);
-                    scaleArray2[0] = Cartesian3.clone(previousPos, scaleArray2[0]);
-                    scaleArray2[1] = Cartesian3.clone(center, scaleArray2[1]);
-                    subdividedPositions = PolylinePipeline.scaleToSurface(scaleArray2, granularity, ellipsoid);
-                    calculatedPositions = addShiftedPositions(subdividedPositions, left, width, calculatedPositions);
-                    calculatedLefts.push(left.x, left.y, left.z);
-                    calculatedNormals.push(normal.x, normal.y, normal.z);
-                    startPoint = leftPos.clone(startPoint);
-                    left = normal.cross(forward, left).normalize(left);
-                    Cartesian3.add(rightPos, left.multiplyByScalar(width * 2, leftPos), leftPos);
-                    Cartesian3.add(rightPos, left.multiplyByScalar(width, previousPos), previousPos);
-                    if (cornerType.value === CornerType.ROUNDED.value || cornerType.value === CornerType.BEVELED.value) {
-                        corners.push({leftPositions : computeRoundCorner(rightPos, startPoint, leftPos, cornerType, leftIsOutside, ellipsoid)});
-                    } else {
-                        corners.push({leftPositions : computeMiteredCorner(position, startPoint, cornerDirection.negate(cornerDirection), leftPos, leftIsOutside, granularity, ellipsoid)});
-                    }
-                } else {
-                    Cartesian3.add(position, cornerDirection, leftPos);
-                    Cartesian3.add(leftPos, left.multiplyByScalar(width, center).negate(center), center);
-                    Cartesian3.add(leftPos, left.multiplyByScalar(width * 2, rightPos).negate(rightPos), rightPos);
-                    Cartesian3.clone(previousPos, scaleArray2[0]);
-                    Cartesian3.clone(center, scaleArray2[1]);
-                    subdividedPositions = PolylinePipeline.scaleToSurface(scaleArray2, granularity, ellipsoid);
-                    calculatedPositions = addShiftedPositions(subdividedPositions, left, width, calculatedPositions);
-                    calculatedLefts.push(left.x, left.y, left.z);
-                    calculatedNormals.push(normal.x, normal.y, normal.z);
-                    startPoint = rightPos.clone(startPoint);
-                    left = normal.cross(forward, left).normalize(left);
-                    Cartesian3.add(leftPos, left.multiplyByScalar(width * 2, rightPos).negate(rightPos), rightPos);
-                    Cartesian3.add(leftPos, left.multiplyByScalar(width, previousPos).negate(previousPos), previousPos);
-                    if (cornerType.value === CornerType.ROUNDED.value || cornerType.value === CornerType.BEVELED.value) {
-                        corners.push({rightPositions : computeRoundCorner(leftPos, startPoint, rightPos, cornerType, leftIsOutside, ellipsoid)});
-                    } else {
-                        corners.push({rightPositions : computeMiteredCorner(position, startPoint, cornerDirection, rightPos, leftIsOutside, granularity, ellipsoid)});
-                    }
-                }
-
-                backward = forward.negate(backward);
-            }
-            position = nextPosition;
-        }
-
-        normal = ellipsoid.geodeticSurfaceNormal(position, normal);
-        scaleArray2[0] = Cartesian3.clone(previousPos, scaleArray2[0]);
-        scaleArray2[1] = Cartesian3.clone(position, scaleArray2[1]);
-        subdividedPositions = PolylinePipeline.scaleToSurface(scaleArray2, granularity, ellipsoid);
-        calculatedPositions = addShiftedPositions(subdividedPositions, left, width, calculatedPositions);
-        calculatedLefts.push(left.x, left.y, left.z);
-        calculatedNormals.push(normal.x, normal.y, normal.z);
-
-        var endPositions;
-        if (cornerType.value === CornerType.ROUNDED.value) {
-            endPositions = addEndCaps(calculatedPositions, width, ellipsoid);
-        }
-
-        return combine(calculatedPositions, corners, calculatedLefts, calculatedNormals, params.vertexFormat, endPositions, ellipsoid);
-    }
-
-=======
->>>>>>> 9e62b8d1
     function extrudedAttributes(attributes, vertexFormat) {
         if (!vertexFormat.normal && !vertexFormat.binormal && !vertexFormat.tangent && !vertexFormat.st) {
             return attributes;
@@ -719,11 +443,11 @@
             var attrIndex = sixSize;
             for (i = 0; i < threeSize; i += 3) {
                 var attrIndexOffset = attrIndex + sixSize;
-                Cartesian3.fromArray(positions, i, topPosition);
-                Cartesian3.fromArray(positions, i + threeSize, bottomPosition);
-                Cartesian3.fromArray(positions, (i + 3) % threeSize, previousPosition);
-                Cartesian3.subtract(bottomPosition, topPosition, bottomPosition);
-                Cartesian3.subtract(previousPosition, topPosition, previousPosition);
+                topPosition = Cartesian3.fromArray(positions, i, topPosition);
+                bottomPosition = Cartesian3.fromArray(positions, i + threeSize, bottomPosition);
+                previousPosition = Cartesian3.fromArray(positions, (i + 3) % threeSize, previousPosition);
+                bottomPosition = Cartesian3.subtract(bottomPosition, topPosition, bottomPosition);
+                previousPosition = Cartesian3.subtract(previousPosition, topPosition, previousPosition);
                 normal = bottomPosition.cross(previousPosition, normal).normalize(normal);
                 if (vertexFormat.normal) {
                     CorridorGeometryLibrary.addAttribute(normals, normal, attrIndexOffset);
@@ -732,7 +456,7 @@
                     CorridorGeometryLibrary.addAttribute(normals, normal, attrIndex + 3);
                 }
                 if (vertexFormat.tangent || vertexFormat.binormal) {
-                    Cartesian3.fromArray(topNormals, i, binormal);
+                    binormal = Cartesian3.fromArray(topNormals, i, binormal);
                     if (vertexFormat.binormal) {
                         CorridorGeometryLibrary.addAttribute(binormals, binormal, attrIndexOffset);
                         CorridorGeometryLibrary.addAttribute(binormals, binormal, attrIndexOffset + 3);
