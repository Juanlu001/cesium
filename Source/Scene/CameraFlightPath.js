/*global define*/
define([
        '../Core/Cartesian2',
        '../Core/Cartesian3',
        '../Core/Cartographic',
        '../Core/defaultValue',
        '../Core/defined',
        '../Core/DeveloperError',
        '../Core/EasingFunction',
        '../Core/Math',
        './PerspectiveFrustum',
        './PerspectiveOffCenterFrustum',
        './SceneMode'
    ], function(
        Cartesian2,
        Cartesian3,
        Cartographic,
        defaultValue,
        defined,
        DeveloperError,
        EasingFunction,
        CesiumMath,
        PerspectiveFrustum,
        PerspectiveOffCenterFrustum,
        SceneMode) {
    "use strict";

    /**
     * Creates tweens for camera flights.
     * <br /><br />
     * Mouse interaction is disabled during flights.
     *
     * @private
     */
    var CameraFlightPath = {
    };

    function getAltitude(frustum, dx, dy) {
        var near;
        var top;
        var right;
        if (frustum instanceof PerspectiveFrustum) {
            var tanTheta = Math.tan(0.5 * frustum.fovy);
            near = frustum.near;
            top = frustum.near * tanTheta;
            right = frustum.aspectRatio * top;
            return Math.max(dx * near / right, dy * near / top);
        } else if (frustum instanceof PerspectiveOffCenterFrustum) {
            near = frustum.near;
            top = frustum.top;
            right = frustum.right;
            return Math.max(dx * near / right, dy * near / top);
        }

        return Math.max(dx, dy);
    }

    var scratchCart = new Cartesian3();
    var scratchCart2 = new Cartesian3();

    function createHeightFunction(camera, destination, startHeight, endHeight, optionAltitude) {
        var altitude = optionAltitude;
        var maxHeight;

        if (!defined(optionAltitude)) {
            var start = camera.position;
            var end = destination;
            var up = camera.up;
            var right = camera.right;
            var frustum = camera.frustum;

            var diff = Cartesian3.subtract(start, end, scratchCart);
            var verticalDistance = Cartesian3.magnitude(Cartesian3.multiplyByScalar(up, Cartesian3.dot(diff, up), scratchCart2));
            var horizontalDistance = Cartesian3.magnitude(Cartesian3.multiplyByScalar(right, Cartesian3.dot(diff, right), scratchCart2));
<<<<<<< HEAD

            maxHeight = Math.max(startHeight, endHeight);
            altitude = Math.min(getAltitude(frustum, verticalDistance, horizontalDistance) * 0.20, 1000000000.0);
        }

        if (defined(optionAltitude) || maxHeight < altitude) {
            var power = 8.0;
            var factor = 1000000.0;

=======

            maxHeight = Math.max(startHeight, endHeight);
            altitude = Math.min(getAltitude(frustum, verticalDistance, horizontalDistance) * 0.20, 1000000000.0);
        }

        if (defined(optionAltitude) || maxHeight < altitude) {
            var power = 8.0;
            var factor = 1000000.0;

>>>>>>> 5d289a19
            var s = -Math.pow((altitude - startHeight) * factor, 1.0 / power);
            var e = Math.pow((altitude - endHeight) * factor, 1.0 / power);

            return function(t) {
                var x = t * (e - s) + s;
                return -Math.pow(x, power) / factor + altitude;
            };
        }

        return function(t) {
            return CesiumMath.lerp(startHeight, endHeight, t);
        };
    }

    function adjustAngleForLERP(startAngle, endAngle) {
        if (CesiumMath.equalsEpsilon(startAngle, CesiumMath.TWO_PI, CesiumMath.EPSILON11)) {
            startAngle = 0.0;
        }

        if (endAngle > startAngle + Math.PI) {
            startAngle += CesiumMath.TWO_PI;
        } else if (endAngle < startAngle - Math.PI) {
            startAngle -= CesiumMath.TWO_PI;
        }

        return startAngle;
    }

    var scratchStart = new Cartesian3();

    function createUpdateCV(scene, duration, destination, heading, pitch, roll, optionAltitude) {
        var camera = scene.camera;

        var start = Cartesian3.clone(camera.position, scratchStart);
        var startPitch = camera.pitch;
        var startHeading = adjustAngleForLERP(camera.heading, heading);
        var startRoll = adjustAngleForLERP(camera.roll, roll);

        var heightFunction = createHeightFunction(camera, destination, start.z, destination.z, optionAltitude);

        var update = function(value) {
            var time = value.time / duration;

            camera.setView({
                heading : CesiumMath.lerp(startHeading, heading, time),
                pitch : CesiumMath.lerp(startPitch, pitch, time),
                roll : CesiumMath.lerp(startRoll, roll, time)
            });

            Cartesian2.lerp(start, destination, time, camera.position);
            camera.position.z = heightFunction(time);
        };

        return update;
    }

    var scratchStartCart = new Cartographic();
    var scratchEndCart = new Cartographic();
    var scratchCurrentPositionCart = new Cartographic();
<<<<<<< HEAD

    function createUpdate3D(scene, duration, destination, heading, pitch, roll, optionAltitude) {
        var camera = scene.camera;
        var projection = scene.mapProjection;
        var ellipsoid = projection.ellipsoid;

        var startCart = Cartographic.clone(camera.positionCartographic, scratchStartCart);
        var startPitch = camera.pitch;
        var startHeading = adjustAngleForLERP(camera.heading, heading);
        var startRoll = adjustAngleForLERP(camera.roll, roll);

        var destCart = ellipsoid.cartesianToCartographic(destination, scratchEndCart);
        if (destCart.height <= 0.0) {
            destCart.height = startCart.height;
        }

        startCart.longitude = CesiumMath.zeroToTwoPi(startCart.longitude);
        destCart.longitude = CesiumMath.zeroToTwoPi(destCart.longitude);

=======

    function createUpdate3D(scene, duration, destination, heading, pitch, roll, optionAltitude) {
        var camera = scene.camera;
        var projection = scene.mapProjection;
        var ellipsoid = projection.ellipsoid;

        var startCart = Cartographic.clone(camera.positionCartographic, scratchStartCart);
        var startPitch = camera.pitch;
        var startHeading = adjustAngleForLERP(camera.heading, heading);
        var startRoll = adjustAngleForLERP(camera.roll, roll);

        var destCart = ellipsoid.cartesianToCartographic(destination, scratchEndCart);
        if (destCart.height <= 0.0) {
            destCart.height = startCart.height;
        }

        startCart.longitude = CesiumMath.zeroToTwoPi(startCart.longitude);
        destCart.longitude = CesiumMath.zeroToTwoPi(destCart.longitude);

>>>>>>> 5d289a19
        var diff = startCart.longitude - destCart.longitude;
        if (diff < -CesiumMath.PI) {
            startCart.longitude += CesiumMath.TWO_PI;
        } else if (diff > CesiumMath.PI) {
            destCart.longitude += CesiumMath.TWO_PI;
        }

        var heightFunction = createHeightFunction(camera, destination, startCart.height, destCart.height, optionAltitude);

        var update = function(value) {
            var time = value.time / duration;

            var position = scratchCurrentPositionCart;
            position.longitude = CesiumMath.lerp(startCart.longitude, destCart.longitude, time);
            position.latitude = CesiumMath.lerp(startCart.latitude, destCart.latitude, time);
            position.height = heightFunction(time);

            camera.setView({
                positionCartographic : position,
                heading : CesiumMath.lerp(startHeading, heading, time),
                pitch : CesiumMath.lerp(startPitch, pitch, time),
                roll : CesiumMath.lerp(startRoll, roll, time)
            });
        };

        return update;
    }

    function createUpdate2D(scene, duration, destination, heading, pitch, roll, optionAltitude) {
        var camera = scene.camera;
<<<<<<< HEAD

        var start = Cartesian3.clone(camera.position, scratchStart);
        var startPitch = camera.pitch;
        var startHeading = adjustAngleForLERP(camera.heading, heading);
        var startRoll = adjustAngleForLERP(camera.roll, roll);

=======

        var start = Cartesian3.clone(camera.position, scratchStart);
        var startPitch = camera.pitch;
        var startHeading = adjustAngleForLERP(camera.heading, heading);
        var startRoll = adjustAngleForLERP(camera.roll, roll);

>>>>>>> 5d289a19
        var startHeight = camera.frustum.right - camera.frustum.left;
        var heightFunction = createHeightFunction(camera, destination, startHeight, destination.z, optionAltitude);

        var update = function(value) {
            var time = value.time / duration;
<<<<<<< HEAD

            camera.setView({
                heading : CesiumMath.lerp(startHeading, heading, time),
                pitch : CesiumMath.lerp(startPitch, pitch, time),
                roll : CesiumMath.lerp(startRoll, roll, time)
            });

=======

            camera.setView({
                heading : CesiumMath.lerp(startHeading, heading, time),
                pitch : CesiumMath.lerp(startPitch, pitch, time),
                roll : CesiumMath.lerp(startRoll, roll, time)
            });

>>>>>>> 5d289a19
            Cartesian2.lerp(start, destination, time, camera.position);

            var zoom = heightFunction(time);

            var frustum = camera.frustum;
            var ratio = frustum.top / frustum.right;

            var incrementAmount = (zoom - (frustum.right - frustum.left)) * 0.5;
            frustum.right += incrementAmount;
            frustum.left -= incrementAmount;
            frustum.top = ratio * frustum.right;
            frustum.bottom = -frustum.top;
        };

        return update;
    }

    var dirScratch = new Cartesian3();
    var rightScratch = new Cartesian3();
    var upScratch = new Cartesian3();
    var scratchCartographic = new Cartographic();
    var scratchDestination = new Cartesian3();

    function emptyFlight(complete, cancel) {
        return {
            startObject : {},
            stopObject : {},
            duration : 0.0,
            complete : complete,
            cancel : cancel
        };
    }

    function wrapCallback(controller, cb) {
        var wrapped = function() {
            if (typeof cb === 'function') {
                cb();
            }

            controller.enableInputs = true;
        };
        return wrapped;
    }

    CameraFlightPath.createTween = function(scene, options) {
        options = defaultValue(options, defaultValue.EMPTY_OBJECT);
        var destination = options.destination;

        //>>includeStart('debug', pragmas.debug);
        if (!defined(scene)) {
            throw new DeveloperError('scene is required.');
        }
        if (!defined(destination)) {
            throw new DeveloperError('destination is required.');
        }
        //>>includeEnd('debug');

        var projection = scene.mapProjection;
        var ellipsoid = projection.ellipsoid;

        var maximumHeight = options.maximumHeight;
<<<<<<< HEAD
        var easingFunction = defaultValue(options.easingFunction, EasingFunction.QUINTIC_IN_OUT);
=======
        var easingFunction = options.easingFunction;
>>>>>>> 5d289a19

        if (scene.mode === SceneMode.MORPHING) {
            return emptyFlight();
        }

        var convert = defaultValue(options.convert, true);

        if (convert && scene.mode !== SceneMode.SCENE3D) {
            ellipsoid.cartesianToCartographic(destination, scratchCartographic);
            destination = projection.project(scratchCartographic, scratchDestination);
        }

        var camera = scene.camera;
        var transform = options.endTransform;
        if (defined(transform)) {
            camera._setTransform(transform);
        }

        var duration = options.duration;
        if (!defined(duration)) {
<<<<<<< HEAD
            duration = Math.ceil(Cartesian3.distance(camera.position, destination) / 1000000.0) + 3.0;
            duration = Math.min(duration, 10.0);
=======
            duration = Math.ceil(Cartesian3.distance(camera.position, destination) / 1000000.0) + 2.0;
            duration = Math.min(duration, 3.0);
>>>>>>> 5d289a19
        }

        var mode = scene.mode;
        var heading = defaultValue(options.heading, 0.0);
        var pitch = scene.mode !== SceneMode.SCENE2D ? defaultValue(options.pitch, -CesiumMath.PI_OVER_TWO) : -CesiumMath.PI_OVER_TWO;
        var roll = defaultValue(options.roll, 0.0);
<<<<<<< HEAD

        var controller = scene.screenSpaceCameraController;
        controller.enableInputs = false;

        var complete = wrapCallback(controller, options.complete);
        var cancel = wrapCallback(controller, options.cancel);

        var frustum = camera.frustum;

=======

        var controller = scene.screenSpaceCameraController;
        controller.enableInputs = false;

        var complete = wrapCallback(controller, options.complete);
        var cancel = wrapCallback(controller, options.cancel);

        var frustum = camera.frustum;

>>>>>>> 5d289a19
        var empty = scene.mode === SceneMode.SCENE2D;
        empty = empty && Cartesian2.equalsEpsilon(camera.position, destination, CesiumMath.EPSILON6);
        empty = empty && CesiumMath.equalsEpsilon(Math.max(frustum.right - frustum.left, frustum.top - frustum.bottom), destination.z, CesiumMath.EPSILON6);

        empty = empty || (scene.mode !== SceneMode.SCENE2D && Cartesian3.equalsEpsilon(destination, camera.position, CesiumMath.EPSILON6));

        if (empty) {
            return emptyFlight(complete, cancel);
        }

        var updateFunctions = new Array(4);
        updateFunctions[SceneMode.SCENE2D] = createUpdate2D;
        updateFunctions[SceneMode.SCENE3D] = createUpdate3D;
        updateFunctions[SceneMode.COLUMBUS_VIEW] = createUpdateCV;

        if (duration <= 0.0) {
            var newOnComplete = function() {
                var update = updateFunctions[mode](scene, 1.0, destination, heading, pitch, roll, maximumHeight);
                update({ time: 1.0 });

                if (typeof complete === 'function') {
                    complete();
                }
            };
            return emptyFlight(newOnComplete, cancel);
        }

        var update = updateFunctions[mode](scene, duration, destination, heading, pitch, roll, maximumHeight);
<<<<<<< HEAD
=======

        if (!defined(easingFunction)) {
            var startHeight = camera.positionCartographic.height;
            var endHeight = mode === SceneMode.SCENE3D ? ellipsoid.cartesianToCartographic(destination).height : destination.z;

            if (startHeight > endHeight && startHeight > 11500.0) {
                easingFunction = EasingFunction.CUBIC_OUT;
            } else {
                easingFunction = EasingFunction.QUINTIC_IN_OUT;
            }
        }
>>>>>>> 5d289a19

        return {
            duration : duration,
            easingFunction : easingFunction,
            startObject : {
                time : 0.0
            },
            stopObject : {
                time : duration
            },
            update : update,
            complete : complete,
            cancel: cancel
        };
    };

    return CameraFlightPath;
});<|MERGE_RESOLUTION|>--- conflicted
+++ resolved
@@ -72,7 +72,6 @@
             var diff = Cartesian3.subtract(start, end, scratchCart);
             var verticalDistance = Cartesian3.magnitude(Cartesian3.multiplyByScalar(up, Cartesian3.dot(diff, up), scratchCart2));
             var horizontalDistance = Cartesian3.magnitude(Cartesian3.multiplyByScalar(right, Cartesian3.dot(diff, right), scratchCart2));
-<<<<<<< HEAD
 
             maxHeight = Math.max(startHeight, endHeight);
             altitude = Math.min(getAltitude(frustum, verticalDistance, horizontalDistance) * 0.20, 1000000000.0);
@@ -82,17 +81,6 @@
             var power = 8.0;
             var factor = 1000000.0;
 
-=======
-
-            maxHeight = Math.max(startHeight, endHeight);
-            altitude = Math.min(getAltitude(frustum, verticalDistance, horizontalDistance) * 0.20, 1000000000.0);
-        }
-
-        if (defined(optionAltitude) || maxHeight < altitude) {
-            var power = 8.0;
-            var factor = 1000000.0;
-
->>>>>>> 5d289a19
             var s = -Math.pow((altitude - startHeight) * factor, 1.0 / power);
             var e = Math.pow((altitude - endHeight) * factor, 1.0 / power);
 
@@ -152,7 +140,6 @@
     var scratchStartCart = new Cartographic();
     var scratchEndCart = new Cartographic();
     var scratchCurrentPositionCart = new Cartographic();
-<<<<<<< HEAD
 
     function createUpdate3D(scene, duration, destination, heading, pitch, roll, optionAltitude) {
         var camera = scene.camera;
@@ -172,27 +159,6 @@
         startCart.longitude = CesiumMath.zeroToTwoPi(startCart.longitude);
         destCart.longitude = CesiumMath.zeroToTwoPi(destCart.longitude);
 
-=======
-
-    function createUpdate3D(scene, duration, destination, heading, pitch, roll, optionAltitude) {
-        var camera = scene.camera;
-        var projection = scene.mapProjection;
-        var ellipsoid = projection.ellipsoid;
-
-        var startCart = Cartographic.clone(camera.positionCartographic, scratchStartCart);
-        var startPitch = camera.pitch;
-        var startHeading = adjustAngleForLERP(camera.heading, heading);
-        var startRoll = adjustAngleForLERP(camera.roll, roll);
-
-        var destCart = ellipsoid.cartesianToCartographic(destination, scratchEndCart);
-        if (destCart.height <= 0.0) {
-            destCart.height = startCart.height;
-        }
-
-        startCart.longitude = CesiumMath.zeroToTwoPi(startCart.longitude);
-        destCart.longitude = CesiumMath.zeroToTwoPi(destCart.longitude);
-
->>>>>>> 5d289a19
         var diff = startCart.longitude - destCart.longitude;
         if (diff < -CesiumMath.PI) {
             startCart.longitude += CesiumMath.TWO_PI;
@@ -223,27 +189,17 @@
 
     function createUpdate2D(scene, duration, destination, heading, pitch, roll, optionAltitude) {
         var camera = scene.camera;
-<<<<<<< HEAD
 
         var start = Cartesian3.clone(camera.position, scratchStart);
         var startPitch = camera.pitch;
         var startHeading = adjustAngleForLERP(camera.heading, heading);
         var startRoll = adjustAngleForLERP(camera.roll, roll);
 
-=======
-
-        var start = Cartesian3.clone(camera.position, scratchStart);
-        var startPitch = camera.pitch;
-        var startHeading = adjustAngleForLERP(camera.heading, heading);
-        var startRoll = adjustAngleForLERP(camera.roll, roll);
-
->>>>>>> 5d289a19
         var startHeight = camera.frustum.right - camera.frustum.left;
         var heightFunction = createHeightFunction(camera, destination, startHeight, destination.z, optionAltitude);
 
         var update = function(value) {
             var time = value.time / duration;
-<<<<<<< HEAD
 
             camera.setView({
                 heading : CesiumMath.lerp(startHeading, heading, time),
@@ -251,15 +207,6 @@
                 roll : CesiumMath.lerp(startRoll, roll, time)
             });
 
-=======
-
-            camera.setView({
-                heading : CesiumMath.lerp(startHeading, heading, time),
-                pitch : CesiumMath.lerp(startPitch, pitch, time),
-                roll : CesiumMath.lerp(startRoll, roll, time)
-            });
-
->>>>>>> 5d289a19
             Cartesian2.lerp(start, destination, time, camera.position);
 
             var zoom = heightFunction(time);
@@ -321,11 +268,7 @@
         var ellipsoid = projection.ellipsoid;
 
         var maximumHeight = options.maximumHeight;
-<<<<<<< HEAD
-        var easingFunction = defaultValue(options.easingFunction, EasingFunction.QUINTIC_IN_OUT);
-=======
         var easingFunction = options.easingFunction;
->>>>>>> 5d289a19
 
         if (scene.mode === SceneMode.MORPHING) {
             return emptyFlight();
@@ -346,20 +289,14 @@
 
         var duration = options.duration;
         if (!defined(duration)) {
-<<<<<<< HEAD
-            duration = Math.ceil(Cartesian3.distance(camera.position, destination) / 1000000.0) + 3.0;
-            duration = Math.min(duration, 10.0);
-=======
             duration = Math.ceil(Cartesian3.distance(camera.position, destination) / 1000000.0) + 2.0;
             duration = Math.min(duration, 3.0);
->>>>>>> 5d289a19
         }
 
         var mode = scene.mode;
         var heading = defaultValue(options.heading, 0.0);
         var pitch = scene.mode !== SceneMode.SCENE2D ? defaultValue(options.pitch, -CesiumMath.PI_OVER_TWO) : -CesiumMath.PI_OVER_TWO;
         var roll = defaultValue(options.roll, 0.0);
-<<<<<<< HEAD
 
         var controller = scene.screenSpaceCameraController;
         controller.enableInputs = false;
@@ -369,17 +306,6 @@
 
         var frustum = camera.frustum;
 
-=======
-
-        var controller = scene.screenSpaceCameraController;
-        controller.enableInputs = false;
-
-        var complete = wrapCallback(controller, options.complete);
-        var cancel = wrapCallback(controller, options.cancel);
-
-        var frustum = camera.frustum;
-
->>>>>>> 5d289a19
         var empty = scene.mode === SceneMode.SCENE2D;
         empty = empty && Cartesian2.equalsEpsilon(camera.position, destination, CesiumMath.EPSILON6);
         empty = empty && CesiumMath.equalsEpsilon(Math.max(frustum.right - frustum.left, frustum.top - frustum.bottom), destination.z, CesiumMath.EPSILON6);
@@ -408,8 +334,6 @@
         }
 
         var update = updateFunctions[mode](scene, duration, destination, heading, pitch, roll, maximumHeight);
-<<<<<<< HEAD
-=======
 
         if (!defined(easingFunction)) {
             var startHeight = camera.positionCartographic.height;
@@ -421,7 +345,6 @@
                 easingFunction = EasingFunction.QUINTIC_IN_OUT;
             }
         }
->>>>>>> 5d289a19
 
         return {
             duration : duration,
