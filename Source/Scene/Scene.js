--- conflicted
+++ resolved
@@ -3506,9 +3506,7 @@
         callAfterRenderFunctions(this);
         return object;
     };
-
-<<<<<<< HEAD
-    var fragDepthRegex = /\bgl_FragDepthEXT\b/;
+?    var fragDepthRegex = /\bgl_FragDepthEXT\b/;
     var discardRegex = /\bdiscard\b/;
 
     function getPickShaderProgram(context, shaderProgram, pickId, pickIdDeclarations) {
@@ -3609,203 +3607,6 @@
         return result;
     }
 
-    function getDepthOnlyShaderProgram(context, shaderProgram) {
-        var shader = context.shaderCache.getDerivedShaderProgram(shaderProgram, 'depthOnly');
-        if (!defined(shader)) {
-            var attributeLocations = shaderProgram._attributeLocations;
-            var fs = shaderProgram.fragmentShaderSource;
-
-            var writesDepthOrDiscards = false;
-            var sources = fs.sources;
-            var length = sources.length;
-            for (var i = 0; i < length; ++i) {
-                if (fragDepthRegex.test(sources[i]) || discardRegex.test(sources[i])) {
-                    writesDepthOrDiscards = true;
-                    break;
-                }
-            }
-
-            if (!writesDepthOrDiscards) {
-                fs = new ShaderSource({
-                    sources : ['void main() { gl_FragColor = vec4(1.0); }']
-                });
-            }
-
-            shader = context.shaderCache.createDerivedShaderProgram(shaderProgram, 'depthOnly', {
-                vertexShaderSource : shaderProgram.vertexShaderSource,
-                fragmentShaderSource : fs,
-                attributeLocations : attributeLocations
-            });
-        }
-
-        return shader;
-    }
-
-    function getDepthOnlyRenderState(scene, renderState) {
-        var cache = scene._depthOnlyRenderStateCache;
-        var depthOnlyState = cache[renderState.id];
-        if (!defined(depthOnlyState)) {
-            var rs = RenderState.getState(renderState);
-            rs.depthMask = true;
-            rs.colorMask = {
-                red : false,
-                green : false,
-                blue : false,
-                alpha : false
-            };
-
-            depthOnlyState = RenderState.fromCache(rs);
-            cache[renderState.id] = depthOnlyState;
-        }
-
-        return depthOnlyState;
-    }
-
-    function createDepthOnlyDerivedCommand(scene, command, context, result) {
-        // For a depth only pass, we bind a framebuffer with only a depth attachment (no color attachments),
-        // do not write color, and write depth. If the fragment shader doesn't modify the fragment depth
-        // or discard, the driver can replace the fragment shader with a pass-through shader. We're unsure if this
-        // actually happens so we modify the shader to use a pass-through fragment shader.
-
-        if (!defined(result)) {
-            result = {};
-        }
-
-        var shader;
-        var renderState;
-        if (defined(result.depthOnlyCommand)) {
-            shader = result.depthOnlyCommand.shaderProgram;
-            renderState = result.depthOnlyCommand.renderState;
-        }
-
-        result.depthOnlyCommand = DrawCommand.shallowClone(command, result.depthOnlyCommand);
-
-        if (!defined(shader) || result.shaderProgramId !== command.shaderProgram.id) {
-            result.depthOnlyCommand.shaderProgram = getDepthOnlyShaderProgram(context, command.shaderProgram);
-            result.depthOnlyCommand.renderState = getDepthOnlyRenderState(scene, command.renderState);
-            result.shaderProgramId = command.shaderProgram.id;
-        } else {
-            result.depthOnlyCommand.shaderProgram = shader;
-            result.depthOnlyCommand.renderState = renderState;
-        }
-
-        return result;
-    }
-
-    var writeLogDepthRegex = /\s+czm_writeLogDepth\(/;
-    var vertexlogDepthRegex = /\s+czm_vertexLogDepth\(/;
-    var extensionRegex = /\s*#extension\s+GL_EXT_frag_depth\s*:\s*enable/;
-
-    function getLogDepthShaderProgram(context, shaderProgram) {
-        var shader = context.shaderCache.getDerivedShaderProgram(shaderProgram, 'logDepth');
-        if (!defined(shader)) {
-            var attributeLocations = shaderProgram._attributeLocations;
-            var vs = shaderProgram.vertexShaderSource.clone();
-            var fs = shaderProgram.fragmentShaderSource.clone();
-
-            vs.defines = defined(vs.defines) ? vs.defines.slice(0) : [];
-            vs.defines.push('LOG_DEPTH');
-            fs.defines = defined(fs.defines) ? fs.defines.slice(0) : [];
-            fs.defines.push('LOG_DEPTH');
-
-            var i;
-            var logMain;
-            var writesLogDepth = false;
-            var sources = vs.sources;
-            var length = sources.length;
-            for (i = 0; i < length; ++i) {
-                if (vertexlogDepthRegex.test(sources[i])) {
-                    writesLogDepth = true;
-                    break;
-                }
-            }
-
-            if (!writesLogDepth) {
-                for (i = 0; i < length; ++i) {
-                    sources[i] = ShaderSource.replaceMain(sources[i], 'czm_log_depth_main');
-                }
-
-                logMain =
-                    '\n\n' +
-                    'void main() \n' +
-                    '{ \n' +
-                    '    czm_log_depth_main(); \n' +
-                    '    czm_vertexLogDepth(); \n' +
-                    '} \n';
-                sources.push(logMain);
-            }
-
-            var addExtension = true;
-            writesLogDepth = false;
-            sources = fs.sources;
-            length = sources.length;
-            for (i = 0; i < length; ++i) {
-                if (writeLogDepthRegex.test(sources[i])) {
-                    writesLogDepth = true;
-                }
-                if (extensionRegex.test(sources[i])) {
-                    addExtension = false;
-                }
-            }
-
-            var logSource = '';
-            if (addExtension) {
-                logSource +=
-                    '#ifdef GL_EXT_frag_depth \n' +
-                    '#extension GL_EXT_frag_depth : enable \n' +
-                    '#endif \n\n';
-            }
-
-            if (!writesLogDepth) {
-                for (i = 0; i < length; i++) {
-                    sources[i] = ShaderSource.replaceMain(sources[i], 'czm_log_depth_main');
-                }
-
-                logSource +=
-                    '\n' +
-                    'void main() \n' +
-                    '{ \n' +
-                    '    czm_log_depth_main(); \n' +
-                    '    czm_writeLogDepth(); \n' +
-                    '} \n';
-            }
-
-            sources.push(logSource);
-
-            shader = context.shaderCache.createDerivedShaderProgram(shaderProgram, 'logDepth', {
-                vertexShaderSource : vs,
-                fragmentShaderSource : fs,
-                attributeLocations : attributeLocations
-            });
-        }
-
-        return shader;
-    }
-
-    function createLogDepthCommand(command, context, result) {
-        if (!defined(result)) {
-            result = {};
-        }
-
-        var shader;
-        if (defined(result.logDepthCommand)) {
-            shader = result.logDepthCommand.shaderProgram;
-        }
-
-        result.logDepthCommand = DrawCommand.shallowClone(command, result.logDepthCommand);
-
-        if (!defined(shader) || result.shaderProgramId !== command.shaderProgram.id) {
-            result.logDepthCommand.shaderProgram = getLogDepthShaderProgram(context, command.shaderProgram);
-            result.shaderProgramId = command.shaderProgram.id;
-        } else {
-            result.logDepthCommand.shaderProgram = shader;
-        }
-
-        return result;
-    }
-
-=======
->>>>>>> 8a5bef09
     function renderTranslucentDepthForPick(scene, drawingBufferPosition) {
         // PERFORMANCE_IDEA: render translucent only and merge with the previous frame
         var context = scene._context;
