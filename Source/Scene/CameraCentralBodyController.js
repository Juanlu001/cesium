/*global define*/
define([
        '../Core/destroyObject',
        '../Core/Ellipsoid',
        '../Core/Cartesian3',
        '../Core/Cartesian4',
        '../Core/IntersectionTests',
<<<<<<< HEAD
=======
        '../Core/Math',
>>>>>>> f7bf5edc
        '../Core/Matrix4',
        '../Core/Ray',
        '../Core/Transforms',
        './CameraEventHandler',
        './CameraEventType',
        './CameraSpindleController',
        './CameraFreeLookController',
        './CameraHelpers'
    ], function(
        destroyObject,
        Ellipsoid,
        Cartesian3,
        Cartesian4,
        IntersectionTests,
<<<<<<< HEAD
=======
        CesiumMath,
>>>>>>> f7bf5edc
        Matrix4,
        Ray,
        Transforms,
        CameraEventHandler,
        CameraEventType,
        CameraSpindleController,
        CameraFreeLookController,
        CameraHelpers) {
    "use strict";

    var maxHeight = CameraHelpers.maxHeight;

    /**
     * Defines camera movement and handles mouse events that move the camera. Moves the camera
     * position around the center of an ellipsoid or a point on the surface. Also, moves the camera viewing
     * direction.
     *
     * @alias CameraCentralBodyController
     *
     * @param {HTMLCanvasElement} canvas An HTML canvas element used for its dimensions
     * and for listening on user events.
     * @param {Camera} camera The camera to use.
     * @param {Ellipsoid} ellipsoid The ellipsoid to move around.
     *
     * @internalConstructor
     *
     * @see CameraSpindleController
     * @see CameraFreeLookController
     */
    var CameraCentralBodyController = function(canvas, camera, ellipsoid) {
        this._canvas = canvas;
        this._camera = camera;
        this._rotateHandler = new CameraEventHandler(canvas, CameraEventType.MIDDLE_DRAG);

        /**
         * Rotates the camera's position and axes around the center of the ellipsoid.
         *
         * @type {CameraSpindleController}
         */
        this.spindleController = new CameraSpindleController(canvas, camera, ellipsoid);

        /**
         * Rotates the view direction about the camera's other axes. The camera's position is stationary.
         *
         * @type {CameraFreeLookController}
         */
        this.freeLookController = new CameraFreeLookController(canvas, camera);
    };

    /**
     * @private
     */
    CameraCentralBodyController.prototype.update = function() {
        var rotate = this._rotateHandler;
        var rotating = rotate.isMoving() && rotate.getMovement();

<<<<<<< HEAD
        if (rotating) {
                this._rotate(rotate.getMovement());
=======
        if (rotating && typeof this._transform !== 'undefined') {
            this._rotate(rotate.getMovement());
>>>>>>> f7bf5edc
        }

        this.spindleController.update();
        this.freeLookController.update();

        return true;
    };

    CameraCentralBodyController.prototype._rotate = function(movement) {
        var camera = this._camera;

<<<<<<< HEAD
=======
        var ellipsoid = this.spindleController.getEllipsoid();
>>>>>>> f7bf5edc
        var position = camera.position;
        if (ellipsoid.cartesianToCartographic(position).height - maxHeight - 1.0 < CesiumMath.EPSILON3 &&
                movement.endPosition.y - movement.startPosition.y < 0) {
            return;
        }

        var up = camera.up;
        var right = camera.right;
        var direction = camera.direction;

        var oldTransform = camera.transform;
        var oldEllipsoid = this.spindleController.getEllipsoid();
        var oldConstrainedZ = this.spindleController.constrainedAxis;

        var ray = new Ray(this._camera.getPositionWC(), this._camera.getDirectionWC());
        var intersection = IntersectionTests.rayEllipsoid(ray, this.spindleController.getEllipsoid());
        if (typeof intersection === 'undefined') {
            return;
        }

        var center = ray.getPoint(intersection.start);
        center = Cartesian3.fromCartesian4(camera.getInverseTransform().multiplyByVector(new Cartesian4(center.x, center.y, center.z, 1.0)));
        var localTransform = Transforms.eastNorthUpToFixedFrame(center);

        var transform = localTransform.multiply(oldTransform);
<<<<<<< HEAD
        this.spindleController.setReferenceFrame(transform, Ellipsoid.UNIT_SPHERE);
=======
>>>>>>> f7bf5edc
        this.spindleController.constrainedAxis = Cartesian3.UNIT_Z;
        this.spindleController.setReferenceFrame(transform, Ellipsoid.UNIT_SPHERE);

        var invTransform = camera.getInverseTransform();
        camera.position = Cartesian3.fromCartesian4(invTransform.multiplyByVector(new Cartesian4(position.x, position.y, position.z, 1.0)));
        camera.up = Cartesian3.fromCartesian4(invTransform.multiplyByVector(new Cartesian4(up.x, up.y, up.z, 0.0)));
        camera.right = Cartesian3.fromCartesian4(invTransform.multiplyByVector(new Cartesian4(right.x, right.y, right.z, 0.0)));
        camera.direction = Cartesian3.fromCartesian4(invTransform.multiplyByVector(new Cartesian4(direction.x, direction.y, direction.z, 0.0)));

        this.spindleController._rotate(movement);

        position = camera.position;
        up = camera.up;
        right = camera.right;
        direction = camera.direction;

        this.spindleController.constrainedAxis = oldConstrainedZ;
        this.spindleController.setReferenceFrame(oldTransform, oldEllipsoid);

        camera.position = Cartesian3.fromCartesian4(transform.multiplyByVector(new Cartesian4(position.x, position.y, position.z, 1.0)));
        camera.up = Cartesian3.fromCartesian4(transform.multiplyByVector(new Cartesian4(up.x, up.y, up.z, 0.0)));
        camera.right = Cartesian3.fromCartesian4(transform.multiplyByVector(new Cartesian4(right.x, right.y, right.z, 0.0)));
        camera.direction = Cartesian3.fromCartesian4(transform.multiplyByVector(new Cartesian4(direction.x, direction.y, direction.z, 0.0)));

        position = ellipsoid.cartesianToCartographic(camera.position);
        if (position.height < maxHeight + 1.0) {
            position.height = maxHeight + 1.0;
            camera.position = ellipsoid.cartographicToCartesian(position);
            camera.direction = Cartesian3.fromCartesian4(transform.getColumn(3).subtract(camera.position)).normalize();
            camera.right = camera.position.negate().cross(camera.direction).normalize();
            camera.up = camera.right.cross(camera.direction);
        }
    };

    /**
      * Returns true if this object was destroyed; otherwise, false.
      * <br /><br />
      * If this object was destroyed, it should not be used; calling any function other than
      * <code>isDestroyed</code> will result in a {@link DeveloperError} exception.
      *
      * @memberof CameraCentralBodyController
      *
      * @return {Boolean} <code>true</code> if this object was destroyed; otherwise, <code>false</code>.
      *
      * @see CameraCentralBodyController#destroy
      */
    CameraCentralBodyController.prototype.isDestroyed = function() {
        return false;
    };

    /**
     * Removes mouse and keyboard listeners held by this object.
     * <br /><br />
     * Once an object is destroyed, it should not be used; calling any function other than
     * <code>isDestroyed</code> will result in a {@link DeveloperError} exception.  Therefore,
     * assign the return value (<code>undefined</code>) to the object as done in the example.
     *
     * @memberof CameraCentralBodyController
     *
     * @return {undefined}
     *
     * @exception {DeveloperError} This object was destroyed, i.e., destroy() was called.
     *
     * @see CameraCentralBodyController#isDestroyed
     *
     * @example
     * controller = controller && controller.destroy();
     */
    CameraCentralBodyController.prototype.destroy = function() {
        this._rotateHandler = this._rotateHandler && this._rotateHandler.destroy();
        this.spindleController = this.spindleController && this.spindleController.destroy();
        this.freeLookController = this.freeLookController && this.freeLookController.destroy();
        return destroyObject(this);
    };

    return CameraCentralBodyController;
});<|MERGE_RESOLUTION|>--- conflicted
+++ resolved
@@ -5,10 +5,7 @@
         '../Core/Cartesian3',
         '../Core/Cartesian4',
         '../Core/IntersectionTests',
-<<<<<<< HEAD
-=======
         '../Core/Math',
->>>>>>> f7bf5edc
         '../Core/Matrix4',
         '../Core/Ray',
         '../Core/Transforms',
@@ -23,10 +20,7 @@
         Cartesian3,
         Cartesian4,
         IntersectionTests,
-<<<<<<< HEAD
-=======
         CesiumMath,
->>>>>>> f7bf5edc
         Matrix4,
         Ray,
         Transforms,
@@ -83,13 +77,8 @@
         var rotate = this._rotateHandler;
         var rotating = rotate.isMoving() && rotate.getMovement();
 
-<<<<<<< HEAD
         if (rotating) {
-                this._rotate(rotate.getMovement());
-=======
-        if (rotating && typeof this._transform !== 'undefined') {
             this._rotate(rotate.getMovement());
->>>>>>> f7bf5edc
         }
 
         this.spindleController.update();
@@ -101,10 +90,7 @@
     CameraCentralBodyController.prototype._rotate = function(movement) {
         var camera = this._camera;
 
-<<<<<<< HEAD
-=======
         var ellipsoid = this.spindleController.getEllipsoid();
->>>>>>> f7bf5edc
         var position = camera.position;
         if (ellipsoid.cartesianToCartographic(position).height - maxHeight - 1.0 < CesiumMath.EPSILON3 &&
                 movement.endPosition.y - movement.startPosition.y < 0) {
@@ -128,12 +114,8 @@
         var center = ray.getPoint(intersection.start);
         center = Cartesian3.fromCartesian4(camera.getInverseTransform().multiplyByVector(new Cartesian4(center.x, center.y, center.z, 1.0)));
         var localTransform = Transforms.eastNorthUpToFixedFrame(center);
+        var transform = localTransform.multiply(oldTransform);
 
-        var transform = localTransform.multiply(oldTransform);
-<<<<<<< HEAD
-        this.spindleController.setReferenceFrame(transform, Ellipsoid.UNIT_SPHERE);
-=======
->>>>>>> f7bf5edc
         this.spindleController.constrainedAxis = Cartesian3.UNIT_Z;
         this.spindleController.setReferenceFrame(transform, Ellipsoid.UNIT_SPHERE);
 
