/*global define*/
define([
        '../Core/DeveloperError',
        '../Core/combine',
        '../Core/destroyObject',
        '../Core/Cartesian3',
        '../Core/Cartesian4',
        '../Core/Matrix4',
        '../Core/ComponentDatatype',
        '../Core/IndexDatatype',
        '../Core/PrimitiveType',
        '../Core/Color',
        '../Core/BoundingSphere',
        '../Core/Intersect',
        '../Renderer/BlendingState',
        '../Renderer/BufferUsage',
        '../Renderer/Command',
        '../Renderer/CommandLists',
        './SceneMode',
        './Polyline',
        '../Shaders/PolylineVS',
        '../Shaders/PolylineFS',
        '../Renderer/StencilFunction',
        '../Renderer/StencilOperation'
    ], function(
        DeveloperError,
        combine,
        destroyObject,
        Cartesian3,
        Cartesian4,
        Matrix4,
        ComponentDatatype,
        IndexDatatype,
        PrimitiveType,
        Color,
        BoundingSphere,
        Intersect,
        BlendingState,
        BufferUsage,
        Command,
        CommandLists,
        SceneMode,
        Polyline,
        PolylineVS,
        PolylineFS,
        StencilFunction,
        StencilOperation) {
    "use strict";

    var SHOW_INDEX = Polyline.SHOW_INDEX;
    var POSITION_INDEX = Polyline.POSITION_INDEX;
    var COLOR_INDEX = Polyline.COLOR_INDEX;
    var OUTLINE_COLOR_INDEX = Polyline.OUTLINE_COLOR_INDEX;
    var WIDTH_INDEX = Polyline.WIDTH_INDEX;
    var OUTLINE_WIDTH_INDEX = Polyline.OUTLINE_WIDTH_INDEX;
    //POSITION_SIZE_INDEX is needed for when the polyline's position array changes size.
    //When it does, we need to recreate the indicesBuffer.
    var POSITION_SIZE_INDEX = Polyline.POSITION_SIZE_INDEX;
    var NUMBER_OF_PROPERTIES = Polyline.NUMBER_OF_PROPERTIES;
    var SIXTYFOURK = 64 * 1024;

    var attributeIndices = {
        position3D : 0,
        position2D : 1,
        color : 2,
        pickColor : 3,
        show : 4
    };

    /**
     * A renderable collection of polylines.
     * <br /><br />
     * <div align="center">
     * <img src="images/Polyline.png" width="400" height="300" /><br />
     * Example polylines
     * </div>
     * <br /><br />
     * Polylines are added and removed from the collection using {@link PolylineCollection#add}
     * and {@link PolylineCollection#remove}.
     *
     * @alias PolylineCollection
     * @constructor
     *
     * @performance For best performance, prefer a few collections, each with many polylines, to
     * many collections with only a few polylines each.  Organize collections so that polylines
     * with the same update frequency are in the same collection, i.e., polylines that do not
     * change should be in one collection; polylines that change every frame should be in another
     * collection; and so on.
     *
     * @see PolylineCollection#add
     * @see PolylineCollection#remove
     * @see Polyline
     * @see LabelCollection
     *
     * @example
     * // Create a polyline collection with two polylines
     * var polylines = new PolylineCollection(undefined);
     * polylines.add({positions:ellipsoid.cartographicDegreesToCartesians([
     *     new Cartographic2(-75.10, 39.57),
     *     new Cartographic2(-77.02, 38.53),
     *     new Cartographic2(-80.50, 35.14),
     *     new Cartographic2(-80.12, 25.46)]),
           width:2
           });

     * polylines.add({positions:ellipsoid.cartographicDegreesToCartesians([
     *     new Cartographic2(-73.10, 37.57),
     *     new Cartographic2(-75.02, 36.53),
     *     new Cartographic2(-78.50, 33.14),
     *     new Cartographic2(-78.12, 23.46)]),
     *     width:4
     * });
     */
    var PolylineCollection = function() {
        /**
         * The current morph transition time between 2D/Columbus View and 3D,
         * with 0.0 being 2D or Columbus View and 1.0 being 3D.
         *
         * @type Number
         */
        this.morphTime = 1.0;

        /**
         * The 4x4 transformation matrix that transforms each polyline in this collection from model to world coordinates.
         * When this is the identity matrix, the polylines are drawn in world coordinates, i.e., Earth's WGS84 coordinates.
         * Local reference frames can be used by providing a different transformation matrix, like that returned
         * by {@link Transforms.eastNorthUpToFixedFrame}.  This matrix is available to GLSL vertex and fragment
         * shaders via {@link czm_model} and derived uniforms.
         *
         * @type Matrix4
         *
         * @see Transforms.eastNorthUpToFixedFrame
         * @see czm_model
         */
        this.modelMatrix = Matrix4.IDENTITY;
        this._modelMatrix = Matrix4.IDENTITY;
        this._sp = undefined;

        this._boundingVolume = undefined;
        this._boundingVolume2D = undefined;

        this._commandLists = new CommandLists();

        this._polylinesUpdated = false;
        this._polylinesRemoved = false;
        this._createVertexArray = false;
        this._propertiesChanged = new Uint32Array(NUMBER_OF_PROPERTIES);
        this._polylines = [];
        this._polylineBuckets = {};

        // The buffer usage for each attribute is determined based on the usage of the attribute over time.
        this._buffersUsage = [
                              {bufferUsage: BufferUsage.STATIC_DRAW, frameCount:0},// SHOW_INDEX
                              {bufferUsage: BufferUsage.STATIC_DRAW, frameCount:0}, // POSITION_INDEX
                              {bufferUsage: BufferUsage.STATIC_DRAW, frameCount:0}, // COLOR_INDEX
                              {bufferUsage: BufferUsage.STATIC_DRAW, frameCount:0}, // OUTLINE_COLOR_INDEX
                              {bufferUsage: BufferUsage.STATIC_DRAW, frameCount:0}, // WIDTH_INDEX
                              {bufferUsage: BufferUsage.STATIC_DRAW, frameCount:0} // OUTLINE_WIDTH_INDEX
        ];

        this._mode = undefined;
        var that = this;

        this._uniforms = {
            u_morphTime : function() {
                return that.morphTime;
            }
        };

        this._polylinesToUpdate = [];
        this._colorVertexArrays = [];
        this._outlineColorVertexArrays = [];
        this._pickColorVertexArrays = [];
        this._positionBuffer = undefined;
        this._outlineColorBuffer = undefined;
        this._colorBuffer = undefined;
        this._pickColorBuffer = undefined;
        this._showBuffer = undefined;
    };

    /**
     * Creates and adds a polyline with the specified initial properties to the collection.
     * The added polyline is returned so it can be modified or removed from the collection later.
     *
     * @memberof PolylineCollection
     *
     * @param {Object}[polyline=undefined] A template describing the polyline's properties as shown in Example 1.
     *
     * @return {Polyline} The polyline that was added to the collection.
     *
     * @performance After calling <code>add</code>, {@link PolylineCollection#update} is called and
     * the collection's vertex buffer is rewritten - an <code>O(n)</code> operation that also incurs CPU to GPU overhead.
     * For best performance, add as many polylines as possible before calling <code>update</code>.
     *
     * @exception {DeveloperError} This object was destroyed, i.e., destroy() was called.
     *
     * @see PolylineCollection#remove
     * @see PolylineCollection#removeAll
     * @see PolylineCollection#update
     *
     * @example
     * // Example 1:  Add a polyline, specifying all the default values.
     * var p = polylines.add({
     *   show : true,
     *   positions : ellipsoid.cartographicDegreesToCartesians([
     *     new Cartographic2(-75.10, 39.57),
     *     new Cartographic2(-77.02, 38.53)]),
     *     color : { red : 1.0, green : 1.0, blue : 1.0, alpha : 1.0 },
     *     width : 1,
     *     outlineWidth : 2
     * });
     *
     */
    PolylineCollection.prototype.add = function(polyline) {
        var p = new Polyline(polyline, this);
        p._index = this._polylines.length;
        this._polylines.push(p);
        this._createVertexArray = true;
        return p;
    };

    /**
     * Removes a polyline from the collection.
     *
     * @memberof PolylineCollection
     *
     * @param {Polyline} polyline The polyline to remove.
     *
     * @return {Boolean} <code>true</code> if the polyline was removed; <code>false</code> if the polyline was not found in the collection.
     *
     * @performance After calling <code>remove</code>, {@link PolylineCollection#update} is called and
     * the collection's vertex buffer is rewritten - an <code>O(n)</code> operation that also incurs CPU to GPU overhead.
     * For best performance, remove as many polylines as possible before calling <code>update</code>.
     * If you intend to temporarily hide a polyline, it is usually more efficient to call
     * {@link Polyline#setShow} instead of removing and re-adding the polyline.
     *
     * @exception {DeveloperError} This object was destroyed, i.e., destroy() was called.
     *
     * @see PolylineCollection#add
     * @see PolylineCollection#removeAll
     * @see PolylineCollection#update
     * @see Polyline#setShow
     *
     * @example
     * var p = polylines.add(...);
     * polylines.remove(p);  // Returns true
     */
    PolylineCollection.prototype.remove = function(polyline) {
        if (this.contains(polyline)) {
            this._polylines[polyline._index] = null; // Removed later
            this._polylinesRemoved = true;
            this._createVertexArray = true;
            polyline._destroy();
            return true;
        }

        return false;
    };

    /**
     * Removes all polylines from the collection.
     *
     * @performance <code>O(n)</code>.  It is more efficient to remove all the polylines
     * from a collection and then add new ones than to create a new collection entirely.
     *
     * @memberof PolylineCollection
     *
     * @exception {DeveloperError} This object was destroyed, i.e., destroy() was called.
     *
     * @see PolylineCollection#add
     * @see PolylineCollection#remove
     * @see PolylineCollection#update
     *
     * @example
     * polylines.add(...);
     * polylines.add(...);
     * polylines.removeAll();
     */
    PolylineCollection.prototype.removeAll = function() {
        this._destroyPolylines();
        this._polylineBuckets = {};
        this._polylinesRemoved = false;
        this._polylines.length = 0;
        this._polylinesToUpdate.length = 0;
        this._createVertexArray = true;
    };

    /**
     * Determines if this collection contains the specified polyline.
     *
     * @memberof PolylineCollection
     *
     * @param {Polyline} polyline The polyline to check for.
     *
     * @return {Boolean} true if this collection contains the billboard, false otherwise.
     *
     * @see PolylineCollection#get
     */
    PolylineCollection.prototype.contains = function(polyline) {
        return typeof polyline !== 'undefined' && polyline._polylineCollection === this;
    };

    /**
     * Returns the polyline in the collection at the specified index.  Indices are zero-based
     * and increase as polylines are added.  Removing a polyline shifts all polylines after
     * it to the left, changing their indices.  This function is commonly used with
     * {@link PolylineCollection#getLength} to iterate over all the polylines
     * in the collection.
     *
     * @memberof PolylineCollection
     *
     * @param {Number} index The zero-based index of the polyline.
     *
     * @return {Polyline} The polyline at the specified index.
     *
     * @performance If polylines were removed from the collection and
     * {@link PolylineCollection#update} was not called, an implicit <code>O(n)</code>
     * operation is performed.
     *
     * @exception {DeveloperError} index is required.
     * @exception {DeveloperError} This object was destroyed, i.e., destroy() was called.
     *
     * @see PolylineCollection#getLength
     *
     * @example
     * // Toggle the show property of every polyline in the collection
     * var len = polylines.getLength();
     * for (var i = 0; i < len; ++i) {
     *   var p = polylines.get(i);
     *   p.setShow(!p.getShow());
     * }
     */
    PolylineCollection.prototype.get = function(index) {
        if (typeof index === 'undefined') {
            throw new DeveloperError('index is required.');
        }

        this._removePolylines();
        return this._polylines[index];
    };

    /**
     * Returns the number of polylines in this collection.  This is commonly used with
     * {@link PolylineCollection#get} to iterate over all the polylines
     * in the collection.
     *
     * @memberof PolylineCollection
     *
     * @return {Number} The number of polylines in this collection.
     *
     * @performance If polylines were removed from the collection and
     * {@link PolylineCollection#update} was not called, an implicit <code>O(n)</code>
     * operation is performed.
     *
     * @exception {DeveloperError} This object was destroyed, i.e., destroy() was called.
     *
     * @see PolylineCollection#get
     *
     * @example
     * // Toggle the show property of every polyline in the collection
     * var len = polylines.getLength();
     * for (var i = 0; i < len; ++i) {
     *   var p = polylines.get(i);
     *   p.setShow(!p.getShow());
     * }
     */
    PolylineCollection.prototype.getLength = function() {
        this._removePolylines();
        return this._polylines.length;
    };

    /**
     * Commits changes to properties before rendering by updating the object's WebGL resources.
     *
     * @memberof PolylineCollection
     */
    PolylineCollection.prototype.update = function(context, frameState, commandList) {
        if (typeof this._sp === 'undefined') {
            this._sp = context.getShaderCache().getShaderProgram(PolylineVS, PolylineFS, attributeIndices);
        }
        this._removePolylines();
        this._updateMode(frameState);

        var bucket;
        var polyline;
        var length;
        var buckets;
        var polylineBuckets;
        var bucketLength;
        var bucketLocator;

        var properties = this._propertiesChanged;
        if (this._createVertexArray || this._computeNewBuffersUsage()) {
            this._createVertexArrays(context);
        } else if (this._polylinesUpdated) {
            // Polylines were modified, but no polylines were added or removed.
            var polylinesToUpdate = this._polylinesToUpdate;
            var createVertexArrays = false;
            if (this._mode !== SceneMode.SCENE3D) {
                var updateLength = polylinesToUpdate.length;
                for ( var i = 0; i < updateLength; ++i) {
                    polyline = polylinesToUpdate[i];
                    var changedProperties = polyline._propertiesChanged;
                    if (changedProperties[POSITION_INDEX]) {
                        if(intersectsIDL(polyline)){
                            var newSegments = polyline._createSegments(this._projection._ellipsoid);
                            if(polyline._segmentsLengthChanged(newSegments)){
                                createVertexArrays = true;
                                break;
                            }
                            polyline._setSegments(newSegments);
                        }
                    }
                }
            }
            //if a polyline's positions size changes, we need to recreate the vertex arrays and vertex buffers because the indices will be different.
            if (properties[POSITION_SIZE_INDEX] || properties[WIDTH_INDEX] || properties[OUTLINE_WIDTH_INDEX] || createVertexArrays) {
                this._createVertexArrays(context);
            } else {
                length = polylinesToUpdate.length;
                polylineBuckets = this._polylineBuckets;
                for ( var ii = 0; ii < length; ++ii) {
                    polyline = polylinesToUpdate[ii];
                    properties = polyline._propertiesChanged;
                    bucket = polyline._bucket;
                    var index = 0;
                    for ( var x in polylineBuckets) {
                        if (polylineBuckets.hasOwnProperty(x)) {
                            if (polylineBuckets[x] === bucket) {
                                if (properties[POSITION_INDEX]) {
                                    bucket.writePositionsUpdate(index, polyline, this._positionBuffer);
                                }
                                if (properties[COLOR_INDEX]) {
                                    bucket.writeColorUpdate(index, polyline, this._colorBuffer);
                                }
                                if (properties[OUTLINE_COLOR_INDEX]) {
                                    bucket.writeColorUpdate(index, polyline, this._outlineColorBuffer);
                                }
                                if (properties[SHOW_INDEX]) {
                                    bucket.writeShowUpdate(index, polyline, this._showBuffer);
                                }
                                break;
                            }
                            index += polylineBuckets[x].lengthOfPositions;
                        }
                    }
                    polyline._clean();
                }
            }
            polylinesToUpdate.length = 0;
            this._polylinesUpdated = false;
        }
        for ( var k = 0; k < NUMBER_OF_PROPERTIES; ++k) {
            properties[k] = 0;
        }

        var boundingVolume;
        var modelMatrix = Matrix4.IDENTITY;

        if (frameState.mode === SceneMode.SCENE3D) {
            boundingVolume = this._boundingVolume;
            modelMatrix = this.modelMatrix;
        } else if (frameState.mode === SceneMode.COLUMBUS_VIEW || frameState.mode === SceneMode.SCENE2D) {
            boundingVolume = this._boundingVolume2D;
        } else {
            boundingVolume = this._boundingVolume && this._boundingVolume2D && this._boundingVolume.union(this._boundingVolume2D);
        }

        var pass = frameState.passes;
        var commands;
        var command;
        polylineBuckets = this._polylineBuckets;
        var sp = this._sp;
        this._commandLists.removeAll();
        if (typeof polylineBuckets !== 'undefined') {
            if (pass.color) {
                length = this._colorVertexArrays.length;
                commands = this._commandLists.colorList;
                for (var m = 0; m < length; ++m) {
                    var vaColor = this._colorVertexArrays[m];
                    var vaOutlineColor = this._outlineColorVertexArrays[m];
                    buckets = this._colorVertexArrays[m].buckets;
                    bucketLength = buckets.length;
                    var p = commands.length;
                    commands.length += bucketLength * 3;
                    for ( var n = 0; n < bucketLength; ++n, p += 3) {
                        bucketLocator = buckets[n];

                        command = commands[p];
                        if (typeof command === 'undefined') {
                            command = commands[p] = new Command();
                        }

                        command.boundingVolume = boundingVolume;
                        command.modelMatrix = modelMatrix;
                        command.primitiveType = PrimitiveType.LINES;
                        command.count = bucketLocator.count;
                        command.offset = bucketLocator.offset;
<<<<<<< HEAD
                        command.shaderProgram = sp;
                        command.uniformMap = this._drawUniformsOne;
=======
                        command.shaderProgram = this._sp;
                        command.uniformMap = this._uniforms;
>>>>>>> 90be0927
                        command.vertexArray = vaOutlineColor.va;
                        command.renderState = bucketLocator.rsOne;

                        command = commands[p + 1];
                        if (typeof command === 'undefined') {
                            command = commands[p + 1] = new Command();
                        }

                        command.boundingVolume = boundingVolume;
                        command.modelMatrix = modelMatrix;
                        command.primitiveType = PrimitiveType.LINES;
                        command.count = bucketLocator.count;
                        command.offset = bucketLocator.offset;
<<<<<<< HEAD
                        command.shaderProgram = sp;
                        command.uniformMap = this._drawUniformsTwo;
=======
                        command.shaderProgram = this._sp;
                        command.uniformMap = this._uniforms;
>>>>>>> 90be0927
                        command.vertexArray = vaColor.va;
                        command.renderState = bucketLocator.rsTwo;

                        command = commands[p + 2];
                        if (typeof command === 'undefined') {
                            command = commands[p + 2] = new Command();
                        }

                        command.boundingVolume = boundingVolume;
                        command.modelMatrix = modelMatrix;
                        command.primitiveType = PrimitiveType.LINES;
                        command.count = bucketLocator.count;
                        command.offset = bucketLocator.offset;
<<<<<<< HEAD
                        command.shaderProgram = sp;
                        command.uniformMap = this._drawUniformsThree;
=======
                        command.shaderProgram = this._sp;
                        command.uniformMap = this._uniforms;
>>>>>>> 90be0927
                        command.vertexArray = vaOutlineColor.va;
                        command.renderState = bucketLocator.rsThree;
                    }
                }
            }
            if (pass.pick) {
                length = this._pickColorVertexArrays.length;
                commands = this._commandLists.pickList;
                for ( var a = 0; a < length; ++a) {
                    var vaPickColor = this._pickColorVertexArrays[a];
                    buckets = vaPickColor.buckets;
                    bucketLength = buckets.length;
                    commands.length += bucketLength;
                    for ( var b = 0; b < bucketLength; ++b) {
                        bucketLocator = buckets[b];

                        command = commands[b];
                        if (typeof command === 'undefined') {
                            command = commands[b] = new Command();
                        }

                        command.boundingVolume = boundingVolume;
                        command.modelMatrix = modelMatrix;
                        command.primitiveType = PrimitiveType.LINES;
                        command.count = bucketLocator.count;
                        command.offset = bucketLocator.offset;
<<<<<<< HEAD
                        command.shaderProgram = sp;
                        command.uniformMap = this._pickUniforms;
=======
                        command.shaderProgram = this._sp;
                        command.uniformMap = this._uniforms;
>>>>>>> 90be0927
                        command.vertexArray = vaPickColor.va;
                        command.renderState = bucketLocator.rsPick;
                    }
                }
            }
        }

        if (!this._commandLists.empty()) {
            commandList.push(this._commandLists);
        }
    };

    /**
     * Returns true if this object was destroyed; otherwise, false.
     * <br /><br />
     * If this object was destroyed, it should not be used; calling any function other than
     * <code>isDestroyed</code> will result in a {@link DeveloperError} exception.
     *
     * @memberof PolylineCollection
     *
     * @return {Boolean} <code>true</code> if this object was destroyed; otherwise, <code>false</code>.
     *
     * @see PolylineCollection#destroy
     */
    PolylineCollection.prototype.isDestroyed = function() {
        return false;
    };

    /**
     * Destroys the WebGL resources held by this object.  Destroying an object allows for deterministic
     * release of WebGL resources, instead of relying on the garbage collector to destroy this object.
     * <br /><br />
     * Once an object is destroyed, it should not be used; calling any function other than
     * <code>isDestroyed</code> will result in a {@link DeveloperError} exception.  Therefore,
     * assign the return value (<code>undefined</code>) to the object as done in the example.
     *
     * @memberof PolylineCollection
     *
     * @return {undefined}
     *
     * @exception {DeveloperError} This object was destroyed, i.e., destroy() was called.
     *
     * @see PolylineCollection#isDestroyed
     *
     * @example
     * polylines = polylines && polylines.destroy();
     */
    PolylineCollection.prototype.destroy = function() {
        this._sp = this._sp && this._sp.release();
        this._destroyVertexArrays();
        this._destroyPolylines();
        return destroyObject(this);
    };

    PolylineCollection.prototype._computeNewBuffersUsage = function() {
        var buffersUsage = this._buffersUsage;
        var usageChanged = false;

        var properties = this._propertiesChanged;
        //subtract 1 from NUMBER_OF_PROPERTIES because we don't care about POSITION_SIZE_INDEX property change.
        for ( var k = 0; k < NUMBER_OF_PROPERTIES - 1; ++k) {
            var bufferUsage = buffersUsage[k];
            if(properties[k]){
                if(bufferUsage.bufferUsage !== BufferUsage.STREAM_DRAW){
                    usageChanged = true;
                    bufferUsage.bufferUsage = BufferUsage.STREAM_DRAW;
                    bufferUsage.frameCount = 100;
                }
                else{
                    bufferUsage.frameCount = 100;
                }
            } else {
                if(bufferUsage.bufferUsage !== BufferUsage.STATIC_DRAW){
                    if(bufferUsage.frameCount === 0){
                        usageChanged = true;
                        bufferUsage.bufferUsage = BufferUsage.STATIC_DRAW;
                    }
                    else{
                        bufferUsage.frameCount--;
                    }
                }
            }
        }
        return usageChanged;
    };

    PolylineCollection.prototype._createVertexArrays = function(context) {
        this._createVertexArray = false;
        this._destroyVertexArrays();
        this._sortPolylinesIntoBuckets();
        //stores all of the individual indices arrays.
        var totalIndices = [];
        var indices = [];

        //used to determine the vertexBuffer offset if the indicesArray goes over 64k.
        //if it's the same polyline while it goes over 64k, the offset needs to backtrack componentsPerAttribute * componentDatatype bytes
        //so that the polyline looks contiguous.
        //if the polyline ends at the 64k mark, then the offset is just 64k * componentsPerAttribute * componentDatatype
        var vertexBufferOffset = [0];
        totalIndices.push(indices);
        var offset = 0;
        var useDepthTest = (this.morphTime !== 0.0);
        var vertexArrayBuckets = [[]];
        var totalLength = 0;
        var polylineBuckets = this._polylineBuckets;
        var x;
        var bucket;
        for (x in polylineBuckets) {
            if (polylineBuckets.hasOwnProperty(x)) {
                bucket = polylineBuckets[x];
                bucket.updateRenderState(context, useDepthTest);
                totalLength += bucket.lengthOfPositions;
            }
        }
        if (totalLength > 0) {
            var positionArray = new Float32Array(totalLength * 3);
            var outlineColorArray = new Uint8Array(totalLength * 4);
            var colorArray = new Uint8Array(totalLength * 4);
            var pickColorArray = new Uint8Array(totalLength * 4);
            var showArray = new Uint8Array(totalLength);
            var position3DArray;

            var positionIndex = 0;
            var colorIndex = 0;
            var showIndex = 0;
            for (x in polylineBuckets) {
                if (polylineBuckets.hasOwnProperty(x)) {
                    bucket = polylineBuckets[x];
                    bucket.write(positionArray, colorArray, outlineColorArray, pickColorArray, showArray, positionIndex, showIndex, colorIndex, context);
                    if (this._mode === SceneMode.MORPHING) {
                        if (typeof position3DArray === 'undefined') {
                            position3DArray = new Float32Array(totalLength * 3);
                        }
                        bucket.writeForMorph(position3DArray, positionIndex);
                    }
                    var bucketLength = bucket.lengthOfPositions;
                    positionIndex += bucketLength * 3;
                    showIndex += bucketLength;
                    colorIndex += bucketLength * 4;
                    offset += bucket.updateIndices(totalIndices, vertexBufferOffset, vertexArrayBuckets, offset);
                }
            }
            this._positionBuffer = context.createVertexBuffer(positionArray, this._buffersUsage[POSITION_INDEX].bufferUsage);
            var position3DBuffer;
            if (typeof position3DArray !== 'undefined') {
                position3DBuffer = context.createVertexBuffer(position3DArray, this._buffersUsage[POSITION_INDEX].bufferUsage);
            }
            this._outlineColorBuffer = context.createVertexBuffer(outlineColorArray, this._buffersUsage[OUTLINE_COLOR_INDEX].bufferUsage);
            this._colorBuffer = context.createVertexBuffer(colorArray, this._buffersUsage[COLOR_INDEX].bufferUsage);
            this._pickColorBuffer = context.createVertexBuffer(pickColorArray, BufferUsage.STATIC_DRAW);
            this._showBuffer = context.createVertexBuffer(showArray, this._buffersUsage[SHOW_INDEX].bufferUsage);
            var colorSizeInBytes = 4 * Uint8Array.BYTES_PER_ELEMENT;
            var positionSizeInBytes = 3 * Float32Array.BYTES_PER_ELEMENT;
            var vbo = 0;
            var numberOfIndicesArrays = totalIndices.length;
            for ( var k = 0; k < numberOfIndicesArrays; ++k) {
                indices = totalIndices[k];
                if (indices.length > 0) {
                    var indicesArray = new Uint16Array(indices);
                    var indexBuffer = context.createIndexBuffer(indicesArray, BufferUsage.STATIC_DRAW, IndexDatatype.UNSIGNED_SHORT);
                    indexBuffer.setVertexArrayDestroyable(false);
                    vbo += vertexBufferOffset[k];
                    var vertexPositionBufferOffset = k * (positionSizeInBytes * SIXTYFOURK) - vbo * positionSizeInBytes;//componentsPerAttribute(3) * componentDatatype(4)
                    var vertexColorBufferOffset = k * (colorSizeInBytes * SIXTYFOURK) - vbo * colorSizeInBytes;
                    var vertexShowBufferOffset = k * SIXTYFOURK - vbo;
                    var attributes = [{
                        index : attributeIndices.position3D,
                        componentsPerAttribute : 3,
                        componentDatatype : ComponentDatatype.FLOAT,
                        offsetInBytes : vertexPositionBufferOffset
                    }, {
                        index : attributeIndices.position2D,
                        componentsPerAttribute : 3,
                        componentDatatype : ComponentDatatype.FLOAT,
                        offsetInBytes : vertexPositionBufferOffset
                    }, {
                        index : attributeIndices.color,
                        componentsPerAttribute : 4,
                        normalize : true,
                        componentDatatype : ComponentDatatype.UNSIGNED_BYTE,
                        vertexBuffer : this._colorBuffer,
                        offsetInBytes : vertexColorBufferOffset
                    }, {
                        index : attributeIndices.show,
                        componentsPerAttribute : 1,
                        componentDatatype : ComponentDatatype.UNSIGNED_BYTE,
                        vertexBuffer : this._showBuffer,
                        offsetInBytes : vertexShowBufferOffset
                    }];

                    var attributesOutlineColor = [{
                        index : attributeIndices.position3D,
                        componentsPerAttribute : 3,
                        componentDatatype : ComponentDatatype.FLOAT,
                        offsetInBytes : vertexPositionBufferOffset
                    }, {
                        index : attributeIndices.position2D,
                        componentsPerAttribute : 3,
                        componentDatatype : ComponentDatatype.FLOAT,
                        offsetInBytes : vertexPositionBufferOffset
                    }, {
                        index : attributeIndices.color,
                        componentsPerAttribute : 4,
                        normalize : true,
                        componentDatatype : ComponentDatatype.UNSIGNED_BYTE,
                        vertexBuffer : this._outlineColorBuffer,
                        offsetInBytes : vertexColorBufferOffset
                    }, {
                        index : attributeIndices.show,
                        componentsPerAttribute : 1,
                        componentDatatype : ComponentDatatype.UNSIGNED_BYTE,
                        vertexBuffer : this._showBuffer,
                        offsetInBytes : vertexShowBufferOffset
                    }];

                    var attributesPickColor = [{
                        index : attributeIndices.position3D,
                        componentsPerAttribute : 3,
                        componentDatatype : ComponentDatatype.FLOAT,
                        offsetInBytes : vertexPositionBufferOffset
                    }, {
                        index : attributeIndices.position2D,
                        componentsPerAttribute : 3,
                        componentDatatype : ComponentDatatype.FLOAT,
                        offsetInBytes : vertexPositionBufferOffset
                    }, {
                        index : attributeIndices.color,
                        componentsPerAttribute : 4,
                        normalize : true,
                        componentDatatype : ComponentDatatype.UNSIGNED_BYTE,
                        vertexBuffer : this._pickColorBuffer,
                        offsetInBytes : vertexColorBufferOffset
                    }, {
                        index : attributeIndices.show,
                        componentsPerAttribute : 1,
                        componentDatatype : ComponentDatatype.UNSIGNED_BYTE,
                        vertexBuffer : this._showBuffer,
                        offsetInBytes : vertexShowBufferOffset
                    }];

                    if (this._mode === SceneMode.SCENE3D) {
                        attributes[0].vertexBuffer = this._positionBuffer;
                        attributes[1].value = [0.0, 0.0];
                        attributesOutlineColor[0].vertexBuffer = this._positionBuffer;
                        attributesOutlineColor[1].value = [0.0, 0.0];
                        attributesPickColor[0].vertexBuffer = this._positionBuffer;
                        attributesPickColor[1].value = [0.0, 0.0];
                    } else if (this._mode === SceneMode.SCENE2D || this._mode === SceneMode.COLUMBUS_VIEW) {
                        attributes[0].value = [0.0, 0.0, 0.0];
                        attributes[1].vertexBuffer = this._positionBuffer;
                        attributesOutlineColor[0].value = [0.0, 0.0, 0.0];
                        attributesOutlineColor[1].vertexBuffer = this._positionBuffer;
                        attributesPickColor[0].value = [0.0, 0.0, 0.0];
                        attributesPickColor[1].vertexBuffer = this._positionBuffer;
                    } else {
                        attributes[0].vertexBuffer = position3DBuffer;
                        attributes[1].vertexBuffer = this._positionBuffer;
                        attributesOutlineColor[0].vertexBuffer = position3DBuffer;
                        attributesOutlineColor[1].vertexBuffer = this._positionBuffer;
                        attributesPickColor[0].vertexBuffer = position3DBuffer;
                        attributesPickColor[1].vertexBuffer = this._positionBuffer;
                    }
                    var va = context.createVertexArray(attributes, indexBuffer);
                    var vaOutlineColor = context.createVertexArray(attributesOutlineColor, indexBuffer);
                    var vaPickColor = context.createVertexArray(attributesPickColor, indexBuffer);

                    this._colorVertexArrays.push({
                        va : va,
                        buckets : vertexArrayBuckets[k]
                    });
                    this._outlineColorVertexArrays.push({
                        va : vaOutlineColor,
                        buckets : vertexArrayBuckets[k]
                    });
                    this._pickColorVertexArrays.push({
                        va : vaPickColor,
                        buckets : vertexArrayBuckets[k]
                    });
                }
            }
        }
    };

    PolylineCollection.prototype._sortPolylinesIntoBuckets = function() {
        var polylineBuckets = this._polylineBuckets = {};
        var polylines = this._polylines;
        var length = polylines.length;
        for ( var i = 0; i < length; ++i) {
            var p = polylines[i];
            var outlineWidth = p.getOutlineWidth();
            var width = p.getWidth();
            var hash = 'OL' + outlineWidth + 'W' + width;
            var value = polylineBuckets[hash];
            if (typeof value === 'undefined') {
                value = polylineBuckets[hash] = new PolylineBucket(outlineWidth, width, this._mode, this._projection, this._modelMatrix);
            }
            value.addPolyline(p);
        }
    };

    PolylineCollection.prototype._updateMode = function(frameState) {
        var mode = frameState.mode;
        var projection = frameState.scene2D.projection;
        if (this._mode !== mode && typeof mode.morphTime !== 'undefined') {
            this.morphTime = mode.morphTime;
        }
        if (this._mode !== mode || (this._projection !== projection) || (!this._modelMatrix.equals(this.modelMatrix))) {
            this._mode = mode;
            this._projection = projection;
            this._modelMatrix = this.modelMatrix.clone();
<<<<<<< HEAD
            switch (mode) {
            case SceneMode.SCENE3D:
                this._drawUniformsOne = this._drawUniformsOne3D;
                this._drawUniformsTwo = this._drawUniformsTwo3D;
                this._drawUniformsThree = this._drawUniformsThree3D;
                this._pickUniforms = this._pickUniforms3D;
                break;
            case SceneMode.SCENE2D:
            case SceneMode.COLUMBUS_VIEW:
                this._setDrawUniforms2D();
                break;
            }
=======
>>>>>>> 90be0927
            this._createVertexArray = true;
        }
    };

<<<<<<< HEAD
    PolylineCollection.prototype._setDrawUniforms2D = function(){
        this._drawUniformsOne = this._drawUniformsOne2D;
        this._drawUniformsTwo = this._drawUniformsTwo2D;
        this._drawUniformsThree = this._drawUniformsThree2D;
        this._pickUniforms = this._pickUniforms2D;
    };

    PolylineCollection.prototype._getModelMatrix = function(mode) {
        switch (mode) {
        case SceneMode.SCENE3D:
            return this.modelMatrix;

        case SceneMode.SCENE2D:
        case SceneMode.COLUMBUS_VIEW:
            return this.modelMatrix;

        case SceneMode.MORPHING:
            return Matrix4.IDENTITY;
        }
    };

=======
>>>>>>> 90be0927
    PolylineCollection.prototype._removePolylines = function() {
        if (this._polylinesRemoved) {
            this._polylinesRemoved = false;

            var polylines = [];

            var length = this._polylines.length;
            for ( var i = 0, j = 0; i < length; ++i) {
                var polyline = this._polylines[i];
                if (polyline) {
                    polyline._index = j++;
                    polylines.push(polyline);
                }
            }

            this._polylines = polylines;
        }
    };

    PolylineCollection.prototype._destroyVertexArrays = function() {
        var length = this._colorVertexArrays.length;
        for ( var t = 0; t < length; ++t) {
            this._colorVertexArrays[t].va.destroy();
            this._pickColorVertexArrays[t].va.destroy();
            this._outlineColorVertexArrays[t].va.destroy();
        }
        this._colorVertexArrays.length = 0;
        this._pickColorVertexArrays.length = 0;
        this._outlineColorVertexArrays.length = 0;
    };

    PolylineCollection.prototype._updatePolyline = function(polyline, propertyChanged) {
        this._polylinesUpdated = true;
        this._polylinesToUpdate.push(polyline);
        ++this._propertiesChanged[propertyChanged];
    };

    PolylineCollection.prototype._destroyPolylines = function() {
        var polylines = this._polylines;
        var length = polylines.length;
        for ( var i = 0; i < length; ++i) {
            if (polylines[i]) {
                polylines[i]._destroy();
            }
        }
    };

    /**
     * @private
     */
    function VertexArrayBucketLocator(count, offset, bucket) {
        this.count = count;
        this.offset = offset;
        this.rsOne = bucket.rsOne;
        this.rsTwo = bucket.rsTwo;
        this.rsThree = bucket.rsThree;
        this.rsPick = bucket.rsPick;
    }

    /**
     * @private
     */
    var PolylineBucket = function(outlineWidth, width, mode, projection, modelMatrix) {
        this.width = width;
        this.outlineWidth = outlineWidth;
        this.polylines = [];
        this.lengthOfPositions = 0;
        this.rsOne = undefined;
        this.rsTwo = undefined;
        this.rsThree = undefined;
        this.rsPick = undefined;
        this.mode = mode;
        this.projection = projection;
        this.ellipsoid = projection.getEllipsoid();
        this.modelMatrix = modelMatrix;
    };

    /**
     * @private
     */
    PolylineBucket.prototype.addPolyline = function(p) {
        var polylines = this.polylines;
        polylines.push(p);
        p._actualLength = this.getPolylinePositionsLength(p);
        this.lengthOfPositions += p._actualLength;
        p._bucket = this;
    };

    /**
     * @private
     */
    PolylineBucket.prototype.updateRenderState = function(context, useDepthTest) {
        var width = this._clampWidth(context, this.width);
        var outlineWidth = this._clampWidth(context, this.outlineWidth);
        var rsOne = this.rsOne || context.createRenderState({
            colorMask : {
                red : false,
                green : false,
                blue : false,
                alpha : false
            },
            lineWidth : 1,
            blending : BlendingState.ALPHA_BLEND,
            stencilTest : {
                enabled : true,
                frontFunction : StencilFunction.ALWAYS,
                backFunction : StencilFunction.ALWAYS,
                reference : 0,
                mask : ~0,
                frontOperation : {
                    fail : StencilOperation.REPLACE,
                    zFail : StencilOperation.REPLACE,
                    zPass : StencilOperation.REPLACE
                },
                backOperation : {
                    fail : StencilOperation.REPLACE,
                    zFail : StencilOperation.REPLACE,
                    zPass : StencilOperation.REPLACE
                }
            }
        });
        rsOne.depthMask = !useDepthTest;
        rsOne.depthTest.enabled = useDepthTest;
        rsOne.lineWidth = outlineWidth;
        this.rsOne = rsOne;
        var rsTwo = this.rsTwo || context.createRenderState({
            lineWidth : 1,
            depthMask : false,
            blending : BlendingState.ALPHA_BLEND,
            stencilTest : {
                enabled : true,
                frontFunction : StencilFunction.ALWAYS,
                backFunction : StencilFunction.ALWAYS,
                reference : 1,
                mask : ~0,
                frontOperation : {
                    fail : StencilOperation.KEEP,
                    zFail : StencilOperation.KEEP,
                    zPass : StencilOperation.REPLACE
                },
                backOperation : {
                    fail : StencilOperation.KEEP,
                    zFail : StencilOperation.KEEP,
                    zPass : StencilOperation.REPLACE
                }
            }
        });
        rsTwo.depthTest.enabled = useDepthTest;
        rsTwo.lineWidth = width;
        this.rsTwo = rsTwo;
        var rsThree = this.rsThree || context.createRenderState({
            lineWidth : 1,
            depthMask : false,
            blending : BlendingState.ALPHA_BLEND,
            stencilTest : {
                enabled : true,
                frontFunction : StencilFunction.NOT_EQUAL,
                backFunction : StencilFunction.NOT_EQUAL,
                reference : 1,
                mask : ~0,
                frontOperation : {
                    fail : StencilOperation.KEEP,
                    zFail : StencilOperation.KEEP,
                    zPass : StencilOperation.KEEP
                },
                backOperation : {
                    fail : StencilOperation.KEEP,
                    zFail : StencilOperation.KEEP,
                    zPass : StencilOperation.KEEP
                }
            }
        });
        rsThree.lineWidth = this.outlineWidth;
        rsThree.depthTest.enabled = useDepthTest;
        this.rsThree = rsThree;

        var rsPick = this.rsPick || context.createRenderState();
        rsPick.depthTest.enabled = useDepthTest;
        rsPick.lineWidth = outlineWidth;
        rsPick.depthMask = !useDepthTest;
        this.rsPick = rsPick;
    };

    function intersectsIDL(polyline) {
        return Cartesian3.dot(Cartesian3.UNIT_X, polyline._boundingVolume.center) < 0 ||
            polyline._boundingVolume.intersect(Cartesian4.UNIT_Y) === Intersect.INTERSECTING;
    }

    /**
     * @private
     */
    PolylineBucket.prototype.getPolylinePositionsLength = function(polyline) {
        if (this.mode === SceneMode.SCENE3D || !intersectsIDL(polyline)) {
            return polyline.getPositions().length;
        }
        var segments = polyline._createSegments(this.ellipsoid);
        return polyline._setSegments(segments);
    };

    /**
     * @private
     */
    PolylineBucket.prototype.write = function(positionArray, colorArray, outlineColorArray, pickColorArray, showArray, positionIndex, showIndex, colorIndex, context) {
        var polylines = this.polylines;
        var length = polylines.length;
        for ( var i = 0; i < length; ++i) {
            var polyline = polylines[i];
            var color = polyline.getColor();
            var show = polyline.getShow();
            var outlineColor = polyline.getOutlineColor();
            var pickColor = polyline.getPickId(context).unnormalizedRgb;
            var positions = this._getPositions(polyline);
            var positionsLength = positions.length;
            for ( var j = 0; j < positionsLength; ++j) {
                var position = positions[j];
                positionArray[positionIndex] = position.x;
                positionArray[positionIndex + 1] = position.y;
                if(this.mode === SceneMode.SCENE2D){
                    positionArray[positionIndex + 2] = 0.0;
                }
                else{
                    positionArray[positionIndex + 2] = position.z;
                }
                outlineColorArray[colorIndex] = Color.floatToByte(outlineColor.red);
                outlineColorArray[colorIndex + 1] = Color.floatToByte(outlineColor.green);
                outlineColorArray[colorIndex + 2] = Color.floatToByte(outlineColor.blue);
                outlineColorArray[colorIndex + 3] = Color.floatToByte(outlineColor.alpha);
                colorArray[colorIndex] = Color.floatToByte(color.red);
                colorArray[colorIndex + 1] = Color.floatToByte(color.green);
                colorArray[colorIndex + 2] = Color.floatToByte(color.blue);
                colorArray[colorIndex + 3] = Color.floatToByte(color.alpha);
                pickColorArray[colorIndex] = pickColor.red;
                pickColorArray[colorIndex + 1] = pickColor.green;
                pickColorArray[colorIndex + 2] = pickColor.blue;
                pickColorArray[colorIndex + 3] = 255;
                showArray[showIndex++] = show;
                positionIndex += 3;
                colorIndex += 4;
            }
        }
    };

    /**
     * @private
     */
    PolylineBucket.prototype.writeForMorph = function(positionArray, positionIndex) {
        var polylines = this.polylines;
        var length = polylines.length;
        for ( var i = 0; i < length; ++i) {
            var polyline = polylines[i];
            var positions = polyline.getPositions();

            var numberOfSegments;
            var j;
            if (intersectsIDL(polyline)) {
                var segments = polyline._getSegments();
                numberOfSegments = segments.length;
                for ( j = 0; j < numberOfSegments; ++j) {
                    var segment = segments[j];
                    var segmentLength = segment.length;
                    for ( var n = 0; n < segmentLength; ++n) {
                        positionArray[positionIndex] = positions[segment[n].index].x;
                        positionArray[positionIndex + 1] = positions[segment[n].index].y;
                        positionArray[positionIndex + 2] = positions[segment[n].index].z;
                        positionIndex += 3;
                    }
                }
            } else {
                numberOfSegments = positions.length;
                for ( j = 0; j < numberOfSegments; ++j) {
                    positionArray[positionIndex] = positions[j].x;
                    positionArray[positionIndex + 1] = positions[j].y;
                    positionArray[positionIndex + 2] = positions[j].z;
                    positionIndex += 3;
                }
            }
        }
    };

    /**
     * @private
     */
    PolylineBucket.prototype._clampWidth = function(context, value) {
        var min = context.getMinimumAliasedLineWidth();
        var max = context.getMaximumAliasedLineWidth();

        return Math.min(Math.max(value, min), max);
    };

    /**
     * @private
     */
    PolylineBucket.prototype._updateIndices3D = function(totalIndices, vertexBufferOffset, vertexArrayBuckets, offset) {
        var vaCount = vertexArrayBuckets.length - 1;
        var bucketLocator = new VertexArrayBucketLocator(0, offset, this);
        vertexArrayBuckets[vaCount].push(bucketLocator);
        var count = 0;
        var indices = totalIndices[totalIndices.length - 1];
        var indicesCount = 0;
        if (indices.length > 0) {
            indicesCount = indices[indices.length - 1] + 1;
        }
        var polylines = this.polylines;
        var length = polylines.length;
        for ( var i = 0; i < length; ++i) {
            var polyline = polylines[i];
            var positions = polyline.getPositions();
            var positionsLength = positions.length;
            if(positions.length > 0){
                for ( var j = 0; j < positionsLength; ++j) {
                    if (j !== positionsLength - 1) {
                        if (indicesCount === SIXTYFOURK - 1) {
                            vertexBufferOffset.push(1);
                            indices = [];
                            totalIndices.push(indices);
                            indicesCount = 0;
                            bucketLocator.count = count;
                            count = 0;
                            offset = 0;
                            bucketLocator = new VertexArrayBucketLocator(0, 0, this);
                            vertexArrayBuckets[++vaCount] = [bucketLocator];
                        }
                        count += 2;
                        offset += 2;
                        indices.push(indicesCount++);
                        indices.push(indicesCount);
                    }
                }
                if (indicesCount < SIXTYFOURK - 1) {
                    indicesCount++;
                } else {
                    vertexBufferOffset.push(0);
                    indices = [];
                    totalIndices.push(indices);
                    indicesCount = 0;
                    bucketLocator.count = count;
                    offset = 0;
                    count = 0;
                    bucketLocator = new VertexArrayBucketLocator(0, 0, this);
                    vertexArrayBuckets[++vaCount] = [bucketLocator];
                }
            }
            polyline._clean();
        }
        bucketLocator.count = count;
        return offset;
    };

    /**
     * @private
     */
    PolylineBucket.prototype._updateIndices2D = function(totalIndices, vertexBufferOffset, vertexArrayBuckets, offset) {
        var vaCount = vertexArrayBuckets.length - 1;
        var bucketLocator = new VertexArrayBucketLocator(0, offset, this);
        vertexArrayBuckets[vaCount].push(bucketLocator);
        var count = 0;
        var indices = totalIndices[totalIndices.length - 1];
        var indicesCount = 0;
        if (indices.length > 0) {
            indicesCount = indices[indices.length - 1] + 1;
        }
        var polylines = this.polylines;
        var length = polylines.length;
        for ( var i = 0; i < length; ++i) {
            var polyline = polylines[i];
            if(intersectsIDL(polyline)){
                var segments = polyline._segments;
                var numberOfSegments = segments.length;
                if(numberOfSegments > 0){
                    for ( var k = 0; k < numberOfSegments; ++k) {
                        var segment = segments[k];
                        var segmentLength = segment.length;
                        for ( var n = 0; n < segmentLength; ++n) {
                            if (n !== segmentLength - 1) {
                                if (indicesCount === SIXTYFOURK - 1) {
                                    vertexBufferOffset.push(1);
                                    indices = [];
                                    totalIndices.push(indices);
                                    indicesCount = 0;
                                    bucketLocator.count = count;
                                    count = 0;
                                    offset = 0;
                                    bucketLocator = new VertexArrayBucketLocator(0, 0, this);
                                    vertexArrayBuckets[++vaCount] = [bucketLocator];
                                }
                                count += 2;
                                offset += 2;
                                indices.push(indicesCount++);
                                indices.push(indicesCount);
                            }
                        }
                        if (k !== numberOfSegments - 1) {
                            indicesCount++;
                        }
                    }

                    if (indicesCount < SIXTYFOURK - 1) {
                        indicesCount++;
                    } else {
                        vertexBufferOffset.push(0);
                        indices = [];
                        totalIndices.push(indices);
                        indicesCount = 0;
                        bucketLocator.count = count;
                        offset = 0;
                        count = 0;
                        bucketLocator = new VertexArrayBucketLocator(0, 0, this);
                        vertexArrayBuckets[++vaCount] = [bucketLocator];
                    }
                }
            } else {
                var positions = polyline.getPositions();
                var positionsLength = positions.length;
                for ( var j = 0; j < positionsLength; ++j) {
                    if (j !== positionsLength - 1) {
                        if (indicesCount === SIXTYFOURK - 1) {
                            vertexBufferOffset.push(1);
                            indices = [];
                            totalIndices.push(indices);
                            indicesCount = 0;
                            bucketLocator.count = count;
                            count = 0;
                            offset = 0;
                            bucketLocator = new VertexArrayBucketLocator(0, 0, this);
                            vertexArrayBuckets[++vaCount] = [bucketLocator];
                        }
                        count += 2;
                        offset += 2;
                        indices.push(indicesCount++);
                        indices.push(indicesCount);
                    }
                }

                if (indicesCount < SIXTYFOURK - 1) {
                    indicesCount++;
                } else {
                    vertexBufferOffset.push(0);
                    indices = [];
                    totalIndices.push(indices);
                    indicesCount = 0;
                    bucketLocator.count = count;
                    offset = 0;
                    count = 0;
                    bucketLocator = new VertexArrayBucketLocator(0, 0, this);
                    vertexArrayBuckets[++vaCount] = [bucketLocator];
                }
            }
            polyline._clean();
        }
        bucketLocator.count = count;
        return offset;
    };

    /**
     * @private
     */
    PolylineBucket.prototype.updateIndices = function(totalIndices, vertexBufferOffset, vertexArrayBuckets, offset) {
        if (this.mode === SceneMode.SCENE3D) {
            return this._updateIndices3D(totalIndices, vertexBufferOffset, vertexArrayBuckets, offset);
        }
        return this._updateIndices2D(totalIndices, vertexBufferOffset, vertexArrayBuckets, offset);
    };

    /**
     * @private
     */
    PolylineBucket.prototype._getPolylineStartIndex = function(polyline) {
        var polylines = this.polylines;
        var positionIndex = 0;
        var length = polylines.length;
        for ( var i = 0; i < length; ++i) {
            var p = polylines[i];
            if (p === polyline) {
                break;
            }
            positionIndex += p._actualLength;
        }
        return positionIndex;
    };

    /**
     * @private
     */
    PolylineBucket.prototype._getPositions = function(polyline) {
        var positions = polyline.getPositions();

        if (positions.length > 0) {
            if (typeof polyline._polylineCollection._boundingVolume === 'undefined') {
                polyline._polylineCollection._boundingVolume = BoundingSphere.clone(polyline._boundingVolume);
            } else {
                polyline._polylineCollection._boundingVolume = polyline._polylineCollection._boundingVolume.union(polyline._boundingVolume, polyline._polylineCollection._boundingVolume);
            }
        }


        if (this.mode === SceneMode.SCENE3D) {
            return positions;
        }
        if(intersectsIDL(polyline)){
            positions = polyline._getPositions2D();
        }

        var ellipsoid = this.ellipsoid;
        var projection = this.projection;
        var newPositions = [];
        var modelMatrix = this.modelMatrix;
        var length = positions.length;
        var position;
        var p;

        for (var n = 0; n < length; ++n) {
            position = positions[n];
            p = modelMatrix.multiplyByVector(new Cartesian4(position.x, position.y, position.z, 1.0));
            newPositions.push(projection.project(ellipsoid.cartesianToCartographic(Cartesian3.fromCartesian4(p))));
        }

        if (newPositions.length > 0) {
            polyline._boundingVolume2D = BoundingSphere.fromPoints(newPositions, polyline._boundingVolume2D);
            var center2D = polyline._boundingVolume2D.center;
            polyline._boundingVolume2D.center = new Cartesian3( center2D.z,  center2D.x, center2D.y);
            if (typeof polyline._polylineCollection._boundingVolume2D === 'undefined') {
                polyline._polylineCollection._boundingVolume2D = BoundingSphere.clone(polyline._boundingVolume2D);
            } else {
                polyline._polylineCollection._boundingVolume2D = polyline._polylineCollection._boundingVolume2D.union(polyline._boundingVolume2D, polyline._polylineCollection._boundingVolume2D);
            }
        }

        return newPositions;
    };

    /**
     * @private
     */
    PolylineBucket.prototype.writePositionsUpdate = function(positionIndex, polyline, buffer) {
        var positionsLength = polyline._actualLength;
        if (positionsLength) {
            positionIndex += this._getPolylineStartIndex(polyline);
            var positionsArray = new Float32Array(positionsLength * 3);
            var index = 0;
            var positions = this._getPositions(polyline);
            for ( var i = 0; i < positionsLength; ++i) {
                var position = positions[i];
                positionsArray[index] = position.x;
                positionsArray[index + 1] = position.y;
                if(this.mode === SceneMode.SCENE2D){
                    positionsArray[index + 2] = 0.0;
                }
                else{
                    positionsArray[index + 2] = position.z;
                }
                index += 3;
            }

            buffer.copyFromArrayView(positionsArray, 12 * positionIndex);
        }
    };

    /**
     * @private
     */
    PolylineBucket.prototype.writeColorUpdate = function(positionIndex, polyline, buffer) {
        var positionsLength = polyline._actualLength;
        if (positionsLength) {
            positionIndex += this._getPolylineStartIndex(polyline);

            var index = 0;
            var color = polyline.getColor();
            var red = Color.floatToByte(color.red);
            var green = Color.floatToByte(color.green);
            var blue = Color.floatToByte(color.blue);
            var alpha = Color.floatToByte(color.alpha);
            var colorsArray = new Uint8Array(positionsLength * 4);
            for ( var j = 0; j < positionsLength; ++j) {
                colorsArray[index] = red;
                colorsArray[index + 1] = green;
                colorsArray[index + 2] = blue;
                colorsArray[index + 3] = alpha;
                index += 4;
            }
            buffer.copyFromArrayView(colorsArray, 4 * positionIndex);
        }
    };

    /**
     * @private
     */
    PolylineBucket.prototype.writeShowUpdate = function(positionIndex, polyline, buffer) {
        var positionsLength = polyline._actualLength;
        if (positionsLength) {
            positionIndex += this._getPolylineStartIndex(polyline);
            var show = polyline.getShow();
            var showArray = new Uint8Array(positionsLength);
            for ( var j = 0; j < positionsLength; ++j) {
                showArray[j] = show;
            }
            buffer.copyFromArrayView(showArray, positionIndex);
        }
    };

    return PolylineCollection;
});<|MERGE_RESOLUTION|>--- conflicted
+++ resolved
@@ -496,13 +496,8 @@
                         command.primitiveType = PrimitiveType.LINES;
                         command.count = bucketLocator.count;
                         command.offset = bucketLocator.offset;
-<<<<<<< HEAD
                         command.shaderProgram = sp;
                         command.uniformMap = this._drawUniformsOne;
-=======
-                        command.shaderProgram = this._sp;
-                        command.uniformMap = this._uniforms;
->>>>>>> 90be0927
                         command.vertexArray = vaOutlineColor.va;
                         command.renderState = bucketLocator.rsOne;
 
@@ -516,13 +511,8 @@
                         command.primitiveType = PrimitiveType.LINES;
                         command.count = bucketLocator.count;
                         command.offset = bucketLocator.offset;
-<<<<<<< HEAD
                         command.shaderProgram = sp;
                         command.uniformMap = this._drawUniformsTwo;
-=======
-                        command.shaderProgram = this._sp;
-                        command.uniformMap = this._uniforms;
->>>>>>> 90be0927
                         command.vertexArray = vaColor.va;
                         command.renderState = bucketLocator.rsTwo;
 
@@ -536,13 +526,8 @@
                         command.primitiveType = PrimitiveType.LINES;
                         command.count = bucketLocator.count;
                         command.offset = bucketLocator.offset;
-<<<<<<< HEAD
                         command.shaderProgram = sp;
                         command.uniformMap = this._drawUniformsThree;
-=======
-                        command.shaderProgram = this._sp;
-                        command.uniformMap = this._uniforms;
->>>>>>> 90be0927
                         command.vertexArray = vaOutlineColor.va;
                         command.renderState = bucketLocator.rsThree;
                     }
@@ -569,13 +554,8 @@
                         command.primitiveType = PrimitiveType.LINES;
                         command.count = bucketLocator.count;
                         command.offset = bucketLocator.offset;
-<<<<<<< HEAD
                         command.shaderProgram = sp;
                         command.uniformMap = this._pickUniforms;
-=======
-                        command.shaderProgram = this._sp;
-                        command.uniformMap = this._uniforms;
->>>>>>> 90be0927
                         command.vertexArray = vaPickColor.va;
                         command.renderState = bucketLocator.rsPick;
                     }
@@ -886,49 +866,10 @@
             this._mode = mode;
             this._projection = projection;
             this._modelMatrix = this.modelMatrix.clone();
-<<<<<<< HEAD
-            switch (mode) {
-            case SceneMode.SCENE3D:
-                this._drawUniformsOne = this._drawUniformsOne3D;
-                this._drawUniformsTwo = this._drawUniformsTwo3D;
-                this._drawUniformsThree = this._drawUniformsThree3D;
-                this._pickUniforms = this._pickUniforms3D;
-                break;
-            case SceneMode.SCENE2D:
-            case SceneMode.COLUMBUS_VIEW:
-                this._setDrawUniforms2D();
-                break;
-            }
-=======
->>>>>>> 90be0927
             this._createVertexArray = true;
         }
     };
 
-<<<<<<< HEAD
-    PolylineCollection.prototype._setDrawUniforms2D = function(){
-        this._drawUniformsOne = this._drawUniformsOne2D;
-        this._drawUniformsTwo = this._drawUniformsTwo2D;
-        this._drawUniformsThree = this._drawUniformsThree2D;
-        this._pickUniforms = this._pickUniforms2D;
-    };
-
-    PolylineCollection.prototype._getModelMatrix = function(mode) {
-        switch (mode) {
-        case SceneMode.SCENE3D:
-            return this.modelMatrix;
-
-        case SceneMode.SCENE2D:
-        case SceneMode.COLUMBUS_VIEW:
-            return this.modelMatrix;
-
-        case SceneMode.MORPHING:
-            return Matrix4.IDENTITY;
-        }
-    };
-
-=======
->>>>>>> 90be0927
     PolylineCollection.prototype._removePolylines = function() {
         if (this._polylinesRemoved) {
             this._polylinesRemoved = false;
@@ -1146,10 +1087,9 @@
                 var position = positions[j];
                 positionArray[positionIndex] = position.x;
                 positionArray[positionIndex + 1] = position.y;
-                if(this.mode === SceneMode.SCENE2D){
+                if (this.mode === SceneMode.SCENE2D) {
                     positionArray[positionIndex + 2] = 0.0;
-                }
-                else{
+                } else {
                     positionArray[positionIndex + 2] = position.z;
                 }
                 outlineColorArray[colorIndex] = Color.floatToByte(outlineColor.red);
@@ -1473,10 +1413,9 @@
                 var position = positions[i];
                 positionsArray[index] = position.x;
                 positionsArray[index + 1] = position.y;
-                if(this.mode === SceneMode.SCENE2D){
+                if (this.mode === SceneMode.SCENE2D) {
                     positionsArray[index + 2] = 0.0;
-                }
-                else{
+                } else {
                     positionsArray[index + 2] = position.z;
                 }
                 index += 3;
