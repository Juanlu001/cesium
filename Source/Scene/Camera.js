/*global define*/
define([
        '../Core/Cartesian2',
        '../Core/Cartesian3',
        '../Core/Cartesian4',
        '../Core/Cartographic',
        '../Core/defaultValue',
        '../Core/defined',
        '../Core/defineProperties',
        '../Core/DeveloperError',
        '../Core/Ellipsoid',
        '../Core/GeographicProjection',
        '../Core/IntersectionTests',
        '../Core/Math',
        '../Core/Matrix3',
        '../Core/Matrix4',
        '../Core/Quaternion',
        '../Core/Ray',
        '../Core/Transforms',
        './PerspectiveFrustum',
        './SceneMode',
        '../ThirdParty/Tween'
    ], function(
        Cartesian2,
        Cartesian3,
        Cartesian4,
        Cartographic,
        defaultValue,
        defined,
        defineProperties,
        DeveloperError,
        Ellipsoid,
        GeographicProjection,
        IntersectionTests,
        CesiumMath,
        Matrix3,
        Matrix4,
        Quaternion,
        Ray,
        Transforms,
        PerspectiveFrustum,
        SceneMode,
        Tween) {
    "use strict";

    /**
     * The camera is defined by a position, orientation, and view frustum.
     * <br /><br />
     * The orientation forms an orthonormal basis with a view, up and right = view x up unit vectors.
     * <br /><br />
     * The viewing frustum is defined by 6 planes.
     * Each plane is represented by a {Cartesian4} object, where the x, y, and z components
     * define the unit vector normal to the plane, and the w component is the distance of the
     * plane from the origin/camera position.
     *
     * @alias Camera
     *
     * @constructor
     *
     * @example
     * // Create a camera looking down the negative z-axis, positioned at the origin,
     * // with a field of view of 60 degrees, and 1:1 aspect ratio.
     * var camera = new Cesium.Camera(scene);
     * camera.position = new Cesium.Cartesian3();
     * camera.direction = Cesium.Cartesian3.negate(Cesium.Cartesian3.UNIT_Z);
     * camera.up = Cesium.Cartesian3.clone(Cesium.Cartesian3.UNIT_Y);
     * camera.frustum.fovy = Cesium.Math.PI_OVER_THREE;
     * camera.frustum.near = 1.0;
     * camera.frustum.far = 2.0;
     *
     * @demo <a href="http://cesiumjs.org/Cesium/Apps/Sandcastle/index.html?src=Camera.html">Cesium Sandcastle Camera Demo</a>
     * @demo <a href="http://cesiumjs.org/Cesium/Apps/Sandcastle/index.html?src=Camera.html">Sandcastle Example</a> from the <a href="http://cesiumjs.org/2013/02/13/Cesium-Camera-Tutorial/">Camera Tutorial</a>
     */
    var Camera = function(scene) {
        //>>includeStart('debug', pragmas.debug);
        if (!defined(scene)) {
            throw new DeveloperError('scene is required.');
        }
        //>>includeEnd('debug');
        this._scene = scene;
        /**
         * Modifies the camera's reference frame. The inverse of this transformation is appended to the view matrix.
         *
         * @type {Matrix4}
         * @default {@link Matrix4.IDENTITY}
         *
         * @see Transforms
         * @see Camera#inverseTransform
         */
        this.transform = Matrix4.clone(Matrix4.IDENTITY);
        this._transform = Matrix4.clone(Matrix4.IDENTITY);
        this._invTransform = Matrix4.clone(Matrix4.IDENTITY);
        this._actualTransform = Matrix4.clone(Matrix4.IDENTITY);
        this._actualInvTransform = Matrix4.clone(Matrix4.IDENTITY);

        var maxRadii = Ellipsoid.WGS84.maximumRadius;
        var position = Cartesian3.multiplyByScalar(Cartesian3.normalize(new Cartesian3(0.0, -2.0, 1.0)), 2.5 * maxRadii);

        /**
         * The position of the camera.
         *
         * @type {Cartesian3}
         */
        this.position = position;
        this._position = Cartesian3.clone(position);
        this._positionWC = Cartesian3.clone(position);

        var direction = Cartesian3.normalize(Cartesian3.negate(position));

        /**
         * The view direction of the camera.
         *
         * @type {Cartesian3}
         */
        this.direction = direction;
        this._direction = Cartesian3.clone(direction);
        this._directionWC = Cartesian3.clone(direction);

        var right = Cartesian3.normalize(Cartesian3.cross(direction, Cartesian3.UNIT_Z));
        var up = Cartesian3.cross(right, direction);

        /**
         * The up direction of the camera.
         *
         * @type {Cartesian3}
         */
        this.up = up;
        this._up = Cartesian3.clone(up);
        this._upWC = Cartesian3.clone(up);

        right = Cartesian3.cross(direction, up);

        /**
         * The right direction of the camera.
         *
         * @type {Cartesian3}
         */
        this.right = right;
        this._right = Cartesian3.clone(right);
        this._rightWC = Cartesian3.clone(right);

        /**
         * The region of space in view.
         *
         * @type {Frustum}
         * @default PerspectiveFrustum()
         *
         * @see PerspectiveFrustum
         * @see PerspectiveOffCenterFrustum
         * @see OrthographicFrustum
         */
        this.frustum = new PerspectiveFrustum();
        this.frustum.fovy = CesiumMath.toRadians(60.0);
        this.frustum.aspectRatio = scene.drawingBufferWidth / scene.drawingBufferHeight;

        /**
         * The default amount to move the camera when an argument is not
         * provided to the move methods.
         * @type {Number}
         * @default 100000.0;
         */
        this.defaultMoveAmount = 100000.0;
        /**
         * The default amount to rotate the camera when an argument is not
         * provided to the look methods.
         * @type {Number}
         * @default Math.PI / 60.0
         */
        this.defaultLookAmount = Math.PI / 60.0;
        /**
         * The default amount to rotate the camera when an argument is not
         * provided to the rotate methods.
         * @type {Number}
         * @default Math.PI / 3600.0
         */
        this.defaultRotateAmount = Math.PI / 3600.0;
        /**
         * The default amount to move the camera when an argument is not
         * provided to the zoom methods.
         * @type {Number}
         * @default 100000.0;
         */
        this.defaultZoomAmount = 100000.0;
        /**
         * If set, the camera will not be able to rotate past this axis in either direction.
         * @type {Cartesian3}
         * @default undefined
         */
        this.constrainedAxis = undefined;
        /**
         * The factor multiplied by the the map size used to determine where to clamp the camera position
         * when translating across the surface. The default is 1.5. Only valid for 2D and Columbus view.
         * @type {Number}
         * @default 1.5
         */
        this.maximumTranslateFactor = 1.5;
        /**
         * The factor multiplied by the the map size used to determine where to clamp the camera position
         * when zooming out from the surface. The default is 2.5. Only valid for 2D.
         * @type {Number}
         * @default 2.5
         */
        this.maximumZoomFactor = 2.5;

        this._viewMatrix = new Matrix4();
        this._invViewMatrix = new Matrix4();
        updateViewMatrix(this);

        this._mode = SceneMode.SCENE3D;
        this._modeChanged = true;
        this._projection = new GeographicProjection();
        this._maxCoord = new Cartesian3();
        this._max2Dfrustum = undefined;
    };

    Camera.TRANSFORM_2D = new Matrix4(
        0.0, 0.0, 1.0, 0.0,
        1.0, 0.0, 0.0, 0.0,
        0.0, 1.0, 0.0, 0.0,
        0.0, 0.0, 0.0, 1.0);

    Camera.TRANSFORM_2D_INVERSE = Matrix4.inverseTransformation(Camera.TRANSFORM_2D);

    function updateViewMatrix(camera) {
        var r = camera._right;
        var u = camera._up;
        var d = camera._direction;
        var e = camera._position;

        var viewMatrix = camera._viewMatrix;
        viewMatrix[0] = r.x;
        viewMatrix[1] = u.x;
        viewMatrix[2] = -d.x;
        viewMatrix[3] = 0.0;
        viewMatrix[4] = r.y;
        viewMatrix[5] = u.y;
        viewMatrix[6] = -d.y;
        viewMatrix[7] = 0.0;
        viewMatrix[8] = r.z;
        viewMatrix[9] = u.z;
        viewMatrix[10] = -d.z;
        viewMatrix[11] = 0.0;
        viewMatrix[12] = -Cartesian3.dot(r, e);
        viewMatrix[13] = -Cartesian3.dot(u, e);
        viewMatrix[14] = Cartesian3.dot(d, e);
        viewMatrix[15] = 1.0;

        Matrix4.multiply(viewMatrix, camera._actualInvTransform, camera._viewMatrix);
        Matrix4.inverseTransformation(camera._viewMatrix, camera._invViewMatrix);
    }

    var scratchCartographic = new Cartographic();
    var scratchCartesian3Projection = new Cartesian3();
    var scratchCartesian3 = new Cartesian3();
    var scratchCartesian4Origin = new Cartesian4();
    var scratchCartesian4NewOrigin = new Cartesian4();
    var scratchCartesian4NewXAxis = new Cartesian4();
    var scratchCartesian4NewYAxis = new Cartesian4();
    var scratchCartesian4NewZAxis = new Cartesian4();

    function convertTransformForColumbusView(camera) {
        var projection = camera._projection;
        var ellipsoid = projection.ellipsoid;

        var origin = Matrix4.getColumn(camera._transform, 3, scratchCartesian4Origin);
        var cartographic = ellipsoid.cartesianToCartographic(origin, scratchCartographic);

        var projectedPosition = projection.project(cartographic, scratchCartesian3Projection);
        var newOrigin = scratchCartesian4NewOrigin;
        newOrigin.x = projectedPosition.z;
        newOrigin.y = projectedPosition.x;
        newOrigin.z = projectedPosition.y;
        newOrigin.w = 1.0;

        var xAxis = Cartesian4.add(Matrix4.getColumn(camera._transform, 0, scratchCartesian3), origin, scratchCartesian3);
        ellipsoid.cartesianToCartographic(xAxis, cartographic);

        projection.project(cartographic, projectedPosition);
        var newXAxis = scratchCartesian4NewXAxis;
        newXAxis.x = projectedPosition.z;
        newXAxis.y = projectedPosition.x;
        newXAxis.z = projectedPosition.y;
        newXAxis.w = 0.0;

        Cartesian3.subtract(newXAxis, newOrigin, newXAxis);

        var yAxis = Cartesian4.add(Matrix4.getColumn(camera._transform, 1, scratchCartesian3), origin, scratchCartesian3);
        ellipsoid.cartesianToCartographic(yAxis, cartographic);

        projection.project(cartographic, projectedPosition);
        var newYAxis = scratchCartesian4NewYAxis;
        newYAxis.x = projectedPosition.z;
        newYAxis.y = projectedPosition.x;
        newYAxis.z = projectedPosition.y;
        newYAxis.w = 0.0;

        Cartesian3.subtract(newYAxis, newOrigin, newYAxis);

        var newZAxis = scratchCartesian4NewZAxis;
        Cartesian3.cross(newXAxis, newYAxis, newZAxis);
        Cartesian3.normalize(newZAxis, newZAxis);
        Cartesian3.cross(newYAxis, newZAxis, newXAxis);
        Cartesian3.normalize(newXAxis, newXAxis);
        Cartesian3.cross(newZAxis, newXAxis, newYAxis);
        Cartesian3.normalize(newYAxis, newYAxis);

        Matrix4.setColumn(camera._actualTransform, 0, newXAxis, camera._actualTransform);
        Matrix4.setColumn(camera._actualTransform, 1, newYAxis, camera._actualTransform);
        Matrix4.setColumn(camera._actualTransform, 2, newZAxis, camera._actualTransform);
        Matrix4.setColumn(camera._actualTransform, 3, newOrigin, camera._actualTransform);
    }

    function convertTransformFor2D(camera) {
        var projection = camera._projection;
        var ellipsoid = projection.ellipsoid;

        var origin = Matrix4.getColumn(camera._transform, 3, scratchCartesian4Origin);
        var cartographic = ellipsoid.cartesianToCartographic(origin, scratchCartographic);

        var projectedPosition = projection.project(cartographic, scratchCartesian3Projection);
        var newOrigin = scratchCartesian4NewOrigin;
        newOrigin.x = projectedPosition.z;
        newOrigin.y = projectedPosition.x;
        newOrigin.z = projectedPosition.y;
        newOrigin.w = 1.0;

        var newZAxis = Cartesian4.clone(Cartesian4.UNIT_X, scratchCartesian4NewZAxis);

        var xAxis = Cartesian4.add(Matrix4.getColumn(camera._transform, 0, scratchCartesian3), origin, scratchCartesian3);
        ellipsoid.cartesianToCartographic(xAxis, cartographic);

        projection.project(cartographic, projectedPosition);
        var newXAxis = scratchCartesian4NewXAxis;
        newXAxis.x = projectedPosition.z;
        newXAxis.y = projectedPosition.x;
        newXAxis.z = projectedPosition.y;
        newXAxis.w = 0.0;

        Cartesian3.subtract(newXAxis, newOrigin, newXAxis);
        newXAxis.x = 0.0;

        var newYAxis = scratchCartesian4NewYAxis;
        if (Cartesian3.magnitudeSquared(newXAxis) > CesiumMath.EPSILON10) {
            Cartesian3.cross(newZAxis, newXAxis, newYAxis);
        } else {
            var yAxis = Cartesian4.add(Matrix4.getColumn(camera._transform, 1, scratchCartesian3), origin, scratchCartesian3);
            ellipsoid.cartesianToCartographic(yAxis, cartographic);

            projection.project(cartographic, projectedPosition);
            newYAxis.x = projectedPosition.z;
            newYAxis.y = projectedPosition.x;
            newYAxis.z = projectedPosition.y;
            newYAxis.w = 0.0;

            Cartesian3.subtract(newYAxis, newOrigin, newYAxis);
            newYAxis.x = 0.0;

            if (Cartesian3.magnitudeSquared(newYAxis) < CesiumMath.EPSILON10) {
                Cartesian4.clone(Cartesian4.UNIT_Y, newXAxis);
                Cartesian4.clone(Cartesian4.UNIT_Z, newYAxis);
            }
        }

        Cartesian3.cross(newYAxis, newZAxis, newXAxis);
        Cartesian3.normalize(newXAxis, newXAxis);
        Cartesian3.cross(newZAxis, newXAxis, newYAxis);
        Cartesian3.normalize(newYAxis, newYAxis);

        Matrix4.setColumn(camera._actualTransform, 0, newXAxis, camera._actualTransform);
        Matrix4.setColumn(camera._actualTransform, 1, newYAxis, camera._actualTransform);
        Matrix4.setColumn(camera._actualTransform, 2, newZAxis, camera._actualTransform);
        Matrix4.setColumn(camera._actualTransform, 3, newOrigin, camera._actualTransform);
    }

    var scratchCartesian = new Cartesian3();

    function updateMembers(camera) {
        var position = camera._position;
        var positionChanged = !Cartesian3.equals(position, camera.position);
        if (positionChanged) {
            position = Cartesian3.clone(camera.position, camera._position);
        }

        var direction = camera._direction;
        var directionChanged = !Cartesian3.equals(direction, camera.direction);
        if (directionChanged) {
            direction = Cartesian3.clone(camera.direction, camera._direction);
        }

        var up = camera._up;
        var upChanged = !Cartesian3.equals(up, camera.up);
        if (upChanged) {
            up = Cartesian3.clone(camera.up, camera._up);
        }

        var right = camera._right;
        var rightChanged = !Cartesian3.equals(right, camera.right);
        if (rightChanged) {
            right = Cartesian3.clone(camera.right, camera._right);
        }

        var transformChanged = !Matrix4.equals(camera._transform, camera.transform) || camera._modeChanged;
        if (transformChanged) {
            Matrix4.clone(camera.transform, camera._transform);
            Matrix4.inverseTransformation(camera._transform, camera._invTransform);

            if (camera._mode === SceneMode.COLUMBUS_VIEW || camera._mode === SceneMode.SCENE2D) {
                if (Matrix4.equals(Matrix4.IDENTITY, camera._transform)) {
                    Matrix4.clone(Camera.TRANSFORM_2D, camera._actualTransform);
                } else if (camera._mode === SceneMode.COLUMBUS_VIEW) {
                    convertTransformForColumbusView(camera);
                } else {
                    convertTransformFor2D(camera);
                }
            } else {
                Matrix4.clone(camera._transform, camera._actualTransform);
            }

            Matrix4.inverseTransformation(camera._actualTransform, camera._actualInvTransform);

            camera._modeChanged = false;
        }

        var transform = camera._actualTransform;

        if (positionChanged || transformChanged) {
            camera._positionWC = Matrix4.multiplyByPoint(transform, position, camera._positionWC);
        }

        if (directionChanged || upChanged || rightChanged) {
            var det = Cartesian3.dot(direction, Cartesian3.cross(up, right, scratchCartesian));
            if (Math.abs(1.0 - det) > CesiumMath.EPSILON2) {
                //orthonormalize axes
                direction = Cartesian3.normalize(direction, camera._direction);
                Cartesian3.clone(direction, camera.direction);

                var invUpMag = 1.0 / Cartesian3.magnitudeSquared(up);
                var scalar = Cartesian3.dot(up, direction) * invUpMag;
                var w0 = Cartesian3.multiplyByScalar(direction, scalar, scratchCartesian);
                up = Cartesian3.normalize(Cartesian3.subtract(up, w0, camera._up), camera._up);
                Cartesian3.clone(up, camera.up);

                right = Cartesian3.cross(direction, up, camera._right);
                Cartesian3.clone(right, camera.right);
            }
        }

        if (directionChanged || transformChanged) {
            camera._directionWC = Matrix4.multiplyByPointAsVector(transform, direction, camera._directionWC);
        }

        if (upChanged || transformChanged) {
            camera._upWC = Matrix4.multiplyByPointAsVector(transform, up, camera._upWC);
        }

        if (rightChanged || transformChanged) {
            camera._rightWC = Matrix4.multiplyByPointAsVector(transform, right, camera._rightWC);
        }

        if (positionChanged || directionChanged || upChanged || rightChanged || transformChanged) {
            updateViewMatrix(camera);
        }
    }

    function getHeading2D(camera) {
        return Math.atan2(camera.right.y, camera.right.x);
    }

    var scratchHeadingMatrix4 = new Matrix4();
    var scratchHeadingMatrix3 = new Matrix3();
    var scratchHeadingCartesian3 = new Cartesian3();

    function getHeading3D(camera) {
        var ellipsoid = camera._projection.ellipsoid;
        var toFixedFrame = Transforms.eastNorthUpToFixedFrame(camera.position, ellipsoid, scratchHeadingMatrix4);
        var transform = Matrix4.getRotation(toFixedFrame, scratchHeadingMatrix3);
        Matrix3.transpose(transform, transform);

        var right = Matrix3.multiplyByVector(transform, camera.right, scratchHeadingCartesian3);
        return Math.atan2(right.y, right.x);
    }

    function setHeading2D(camera, angle) {
        var rightAngle = getHeading2D(camera);
        angle = rightAngle - angle;
        camera.look(Cartesian3.UNIT_Z, angle);
    }

    var scratchHeadingAxis = new Cartesian3();

    function setHeading3D(camera, angle) {
        var axis = Cartesian3.normalize(camera.position, scratchHeadingAxis);
        var upAngle = getHeading3D(camera);
        angle = upAngle - angle;
        camera.look(axis, angle);
    }

    function getTiltCV(camera) {
        // Math.acos(dot(camera.direction, Cartesian3.negate(Cartesian3.UNIT_Z))
        return CesiumMath.PI_OVER_TWO - Math.acos(-camera.direction.z);
    }

    var scratchTiltCartesian3 = new Cartesian3();

    function getTilt3D(camera) {
        var direction = Cartesian3.normalize(camera.position, scratchTiltCartesian3);
        Cartesian3.negate(direction, direction);

        return CesiumMath.PI_OVER_TWO - Math.acos(Cartesian3.dot(camera.direction, direction));
    }

    defineProperties(Camera.prototype, {
        /**
         * Gets the inverse camera transform.
         * @memberof Camera.prototype
         *
         * @type {Matrix4}
         * @default {@link Matrix4.IDENTITY}
         */
        inverseTransform : {
            get : function() {
                updateMembers(this);
                return this._invTransform;
            }
        },

        /**
         * Gets the view matrix.
         * @memberof Camera.prototype
         *
         * @type {Matrix4}
         *
         * @see UniformState#view
         * @see czm_view
         * @see Camera#inverseViewMatrix
         */
        viewMatrix : {
            get : function() {
                updateMembers(this);
                return this._viewMatrix;
            }
        },

        /**
         * Gets the inverse view matrix.
         * @memberof Camera.prototype
         *
         * @type {Matrix4}
         *
         * @see UniformState#inverseView
         * @see czm_inverseView
         * @see Camera#viewMatrix
         */
        inverseViewMatrix : {
            get : function() {
                updateMembers(this);
                return this._invViewMatrix;
            }
        },

        /**
         * Gets the position of the camera in world coordinates.
         * @memberof Camera.prototype
         * @type {Cartesian3}
         */
        positionWC : {
            get : function() {
                updateMembers(this);
                return this._positionWC;
            }
        },

        /**
         * Gets the view direction of the camera in world coordinates.
         * @memberof Camera.prototype
         * @type {Cartesian3}
         */
        directionWC : {
            get : function() {
                updateMembers(this);
                return this._directionWC;
            }
        },

        /**
         * Gets the up direction of the camera in world coordinates.
         * @memberof Camera.prototype
         * @type {Cartesian3}
         */
        upWC : {
            get : function() {
                updateMembers(this);
                return this._upWC;
            }
        },

        /**
         * Gets the right direction of the camera in world coordinates.
         * @memberof Camera.prototype
         * @type {Cartesian3}
         */
        rightWC : {
            get : function() {
                updateMembers(this);
                return this._rightWC;
            }
        },

        /**
         * Gets or sets the camera heading in radians.
         * @memberof Camera.prototype
         * @type {Number}
         */
        heading : {
            get : function () {
                if (this._mode === SceneMode.SCENE2D || this._mode === SceneMode.COLUMBUS_VIEW) {
                    return getHeading2D(this);
                } else if (this._mode === SceneMode.SCENE3D) {
                    return getHeading3D(this);
                }

                return undefined;
            },
            //TODO See https://github.com/AnalyticalGraphicsInc/cesium/issues/832
            set : function (angle) {

                //>>includeStart('debug', pragmas.debug);
                if (!defined(angle)) {
                    throw new DeveloperError('angle is required.');
                }
                //>>includeEnd('debug');

                if (this._mode === SceneMode.SCENE2D || this._mode === SceneMode.COLUMBUS_VIEW) {
                    setHeading2D(this, angle);
                } else if (this._mode === SceneMode.SCENE3D) {
                    setHeading3D(this, angle);
                }
            }
        },

        /**
         * Gets or sets the camera tilt in radians
         * @memberof Camera.prototype
         * @type {Number}
         */
        tilt : {
            get : function() {
                if (this._mode === SceneMode.COLUMBUS_VIEW) {
                    return getTiltCV(this);
                } else if (this._mode === SceneMode.SCENE3D) {
                    return getTilt3D(this);
                }

                return undefined;
            },
            //TODO See https://github.com/AnalyticalGraphicsInc/cesium/issues/832
            set : function(angle) {

                //>>includeStart('debug', pragmas.debug);
                if (!defined(angle)) {
                    throw new DeveloperError('angle is required.');
                }
                //>>includeEnd('debug');

                if (this._mode === SceneMode.COLUMBUS_VIEW || this._mode === SceneMode.SCENE3D) {
                    angle = CesiumMath.clamp(angle, 0.0, CesiumMath.PI_OVER_TWO);
                    angle = angle - this.tilt;

                    this.look(this.right, angle);
                }
            }
        }
    });

    var scratchUpdateCartographic = new Cartographic(Math.PI, CesiumMath.PI_OVER_TWO);
    /**
     * @private
     */
    Camera.prototype.update = function(mode, scene2D) {
        var updateFrustum = false;
        if (mode !== this._mode) {
            this._mode = mode;
            this._modeChanged = mode !== SceneMode.MORPHING;
            updateFrustum = this._mode === SceneMode.SCENE2D;
        }

        var projection = scene2D.projection;
        if (defined(projection) && projection !== this._projection) {
            this._projection = projection;
            this._maxCoord = projection.project(scratchUpdateCartographic, this._maxCoord);
        }

        if (updateFrustum) {
            var frustum = this._max2Dfrustum = this.frustum.clone();

            //>>includeStart('debug', pragmas.debug);
            if (!defined(frustum.left) || !defined(frustum.right) ||
               !defined(frustum.top) || !defined(frustum.bottom)) {
                throw new DeveloperError('The camera frustum is expected to be orthographic for 2D camera control.');
            }
            //>>includeEnd('debug');

            var maxZoomOut = 2.0;
            var ratio = frustum.top / frustum.right;
            frustum.right = this._maxCoord.x * maxZoomOut;
            frustum.left = -frustum.right;
            frustum.top = ratio * frustum.right;
            frustum.bottom = -frustum.top;
        }
    };

    var setTransformPosition = new Cartesian3();
    var setTransformUp = new Cartesian3();
    var setTransformDirection = new Cartesian3();

    /**
     * Sets the camera's transform without changing the current view.
     *
     * @memberof Camera
     *
     * @param {Matrix4} The camera transform.
     */
    Camera.prototype.setTransform = function(transform) {
        var position = Cartesian3.clone(this.positionWC, setTransformPosition);
        var up = Cartesian3.clone(this.upWC, setTransformUp);
        var direction = Cartesian3.clone(this.directionWC, setTransformDirection);

        Matrix4.clone(transform, this.transform);
        updateMembers(this);
        var inverse = this._actualInvTransform;

        Matrix4.multiplyByPoint(inverse, position, this.position);
        Matrix4.multiplyByPointAsVector(inverse, direction, this.direction);
        Matrix4.multiplyByPointAsVector(inverse, up, this.up);
        Cartesian3.cross(this.direction, this.up, this.right);
    };

    /**
     * Transform a vector or point from world coordinates to the camera's reference frame.
     * @memberof Camera
     *
     * @param {Cartesian4} cartesian The vector or point to transform.
     * @param {Cartesian4} [result] The object onto which to store the result.
     *
     * @returns {Cartesian4} The transformed vector or point.
     */
    Camera.prototype.worldToCameraCoordinates = function(cartesian, result) {
        //>>includeStart('debug', pragmas.debug);
        if (!defined(cartesian)) {
            throw new DeveloperError('cartesian is required.');
        }
        //>>includeEnd('debug');

        updateMembers(this);
        return Matrix4.multiplyByVector(this._actualInvTransform, cartesian, result);
    };

    /**
     * Transform a point from world coordinates to the camera's reference frame.
     * @memberof Camera
     *
     * @param {Cartesian3} cartesian The point to transform.
     * @param {Cartesian3} [result] The object onto which to store the result.
     *
     * @returns {Cartesian3} The transformed point.
     */
    Camera.prototype.worldToCameraCoordinatesPoint = function(cartesian, result) {
        //>>includeStart('debug', pragmas.debug);
        if (!defined(cartesian)) {
            throw new DeveloperError('cartesian is required.');
        }
        //>>includeEnd('debug');

        updateMembers(this);
        return Matrix4.multiplyByPoint(this._actualInvTransform, cartesian, result);
    };

    /**
     * Transform a vector from world coordinates to the camera's reference frame.
     * @memberof Camera
     *
     * @param {Cartesian3} cartesian The vector to transform.
     * @param {Cartesian3} [result] The object onto which to store the result.
     *
     * @returns {Cartesian3} The transformed vector.
     */
    Camera.prototype.worldToCameraCoordinatesVector = function(cartesian, result) {
        //>>includeStart('debug', pragmas.debug);
        if (!defined(cartesian)) {
            throw new DeveloperError('cartesian is required.');
        }
        //>>includeEnd('debug');

        updateMembers(this);
        return Matrix4.multiplyByPointAsVector(this._actualInvTransform, cartesian, result);
    };

    /**
     * Transform a vector or point from the camera's reference frame to world coordinates.
     * @memberof Camera
     *
     * @param {Cartesian4} cartesian The vector or point to transform.
     * @param {Cartesian4} [result] The object onto which to store the result.
     *
     * @returns {Cartesian4} The transformed vector or point.
     */
    Camera.prototype.cameraToWorldCoordinates = function(cartesian, result) {
        //>>includeStart('debug', pragmas.debug);
        if (!defined(cartesian)) {
            throw new DeveloperError('cartesian is required.');
        }
        //>>includeEnd('debug');

        updateMembers(this);
        return Matrix4.multiplyByVector(this._actualTransform, cartesian, result);
    };

    /**
     * Transform a point from the camera's reference frame to world coordinates.
     * @memberof Camera
     *
     * @param {Cartesian3} cartesian The point to transform.
     * @param {Cartesian3} [result] The object onto which to store the result.
     *
     * @returns {Cartesian3} The transformed point.
     */
    Camera.prototype.cameraToWorldCoordinatesPoint = function(cartesian, result) {
        //>>includeStart('debug', pragmas.debug);
        if (!defined(cartesian)) {
            throw new DeveloperError('cartesian is required.');
        }
        //>>includeEnd('debug');

        updateMembers(this);
        return Matrix4.multiplyByPoint(this._actualTransform, cartesian, result);
    };

    /**
     * Transform a vector from the camera's reference frame to world coordinates.
     * @memberof Camera
     *
     * @param {Cartesian3} cartesian The vector to transform.
     * @param {Cartesian3} [result] The object onto which to store the result.
     *
     * @returns {Cartesian3} The transformed vector.
     */
    Camera.prototype.cameraToWorldCoordinatesVector = function(cartesian, result) {
        //>>includeStart('debug', pragmas.debug);
        if (!defined(cartesian)) {
            throw new DeveloperError('cartesian is required.');
        }
        //>>includeEnd('debug');

        updateMembers(this);
        return Matrix4.multiplyByPointAsVector(this._actualTransform, cartesian, result);
    };

    function clampMove2D(camera, position) {
        var maxX = camera._maxCoord.x * camera.maximumTranslateFactor;
        if (position.x > maxX) {
            position.x = maxX;
        }
        if (position.x < -maxX) {
            position.x = -maxX;
        }

        var maxY = camera._maxCoord.y * camera.maximumTranslateFactor;
        if (position.y > maxY) {
            position.y = maxY;
        }
        if (position.y < -maxY) {
            position.y = -maxY;
        }
    }

    var moveScratch = new Cartesian3();
    /**
     * Translates the camera's position by <code>amount</code> along <code>direction</code>.
     *
     * @memberof Camera
     *
     * @param {Cartesian3} direction The direction to move.
     * @param {Number} [amount] The amount, in meters, to move. Defaults to <code>defaultMoveAmount</code>.
     *
     * @see Camera#moveBackward
     * @see Camera#moveForward
     * @see Camera#moveLeft
     * @see Camera#moveRight
     * @see Camera#moveUp
     * @see Camera#moveDown
     */
    Camera.prototype.move = function(direction, amount) {
        //>>includeStart('debug', pragmas.debug);
        if (!defined(direction)) {
            throw new DeveloperError('direction is required.');
        }
        //>>includeEnd('debug');

        var cameraPosition = this.position;
        Cartesian3.multiplyByScalar(direction, amount, moveScratch);
        Cartesian3.add(cameraPosition, moveScratch, cameraPosition);

        if (this._mode === SceneMode.SCENE2D) {
            clampMove2D(this, cameraPosition);
        }
    };

    /**
     * Translates the camera's position by <code>amount</code> along the camera's view vector.
     *
     * @memberof Camera
     *
     * @param {Number} [amount] The amount, in meters, to move. Defaults to <code>defaultMoveAmount</code>.
     *
     * @see Camera#moveBackward
     */
    Camera.prototype.moveForward = function(amount) {
        amount = defaultValue(amount, this.defaultMoveAmount);
        this.move(this.direction, amount);
    };

    /**
     * Translates the camera's position by <code>amount</code> along the opposite direction
     * of the camera's view vector.
     *
     * @memberof Camera
     *
     * @param {Number} [amount] The amount, in meters, to move. Defaults to <code>defaultMoveAmount</code>.
     *
     * @see Camera#moveForward
     */
    Camera.prototype.moveBackward = function(amount) {
        amount = defaultValue(amount, this.defaultMoveAmount);
        this.move(this.direction, -amount);
    };

    /**
     * Translates the camera's position by <code>amount</code> along the camera's up vector.
     *
     * @memberof Camera
     *
     * @param {Number} [amount] The amount, in meters, to move. Defaults to <code>defaultMoveAmount</code>.
     *
     * @see Camera#moveDown
     */
    Camera.prototype.moveUp = function(amount) {
        amount = defaultValue(amount, this.defaultMoveAmount);
        this.move(this.up, amount);
    };

    /**
     * Translates the camera's position by <code>amount</code> along the opposite direction
     * of the camera's up vector.
     *
     * @memberof Camera
     *
     * @param {Number} [amount] The amount, in meters, to move. Defaults to <code>defaultMoveAmount</code>.
     *
     * @see Camera#moveUp
     */
    Camera.prototype.moveDown = function(amount) {
        amount = defaultValue(amount, this.defaultMoveAmount);
        this.move(this.up, -amount);
    };

    /**
     * Translates the camera's position by <code>amount</code> along the camera's right vector.
     *
     * @memberof Camera
     *
     * @param {Number} [amount] The amount, in meters, to move. Defaults to <code>defaultMoveAmount</code>.
     *
     * @see Camera#moveLeft
     */
    Camera.prototype.moveRight = function(amount) {
        amount = defaultValue(amount, this.defaultMoveAmount);
        this.move(this.right, amount);
    };

    /**
     * Translates the camera's position by <code>amount</code> along the opposite direction
     * of the camera's right vector.
     *
     * @memberof Camera
     *
     * @param {Number} [amount] The amount, in meters, to move. Defaults to <code>defaultMoveAmount</code>.
     *
     * @see Camera#moveRight
     */
    Camera.prototype.moveLeft = function(amount) {
        amount = defaultValue(amount, this.defaultMoveAmount);
        this.move(this.right, -amount);
    };

    /**
     * Rotates the camera around its up vector by amount, in radians, in the opposite direction
     * of its right vector.
     *
     * @memberof Camera
     *
     * @param {Number} [amount] The amount, in radians, to rotate by. Defaults to <code>defaultLookAmount</code>.
     *
     * @see Camera#lookRight
     */
    Camera.prototype.lookLeft = function(amount) {
        amount = defaultValue(amount, this.defaultLookAmount);
        this.look(this.up, -amount);
    };

    /**
     * Rotates the camera around its up vector by amount, in radians, in the direction
     * of its right vector.
     *
     * @memberof Camera
     *
     * @param {Number} [amount] The amount, in radians, to rotate by. Defaults to <code>defaultLookAmount</code>.
     *
     * @see Camera#lookLeft
     */
    Camera.prototype.lookRight = function(amount) {
        amount = defaultValue(amount, this.defaultLookAmount);
        this.look(this.up, amount);
    };

    /**
     * Rotates the camera around its right vector by amount, in radians, in the direction
     * of its up vector.
     *
     * @memberof Camera
     *
     * @param {Number} [amount] The amount, in radians, to rotate by. Defaults to <code>defaultLookAmount</code>.
     *
     * @see Camera#lookDown
     */
    Camera.prototype.lookUp = function(amount) {
        amount = defaultValue(amount, this.defaultLookAmount);
        this.look(this.right, -amount);
    };

    /**
     * Rotates the camera around its right vector by amount, in radians, in the opposite direction
     * of its up vector.
     *
     * @memberof Camera
     *
     * @param {Number} [amount] The amount, in radians, to rotate by. Defaults to <code>defaultLookAmount</code>.
     *
     * @see Camera#lookUp
     */
    Camera.prototype.lookDown = function(amount) {
        amount = defaultValue(amount, this.defaultLookAmount);
        this.look(this.right, amount);
    };

    var lookScratchQuaternion = new Quaternion();
    var lookScratchMatrix = new Matrix3();
    /**
     * Rotate each of the camera's orientation vectors around <code>axis</code> by <code>angle</code>
     *
     * @memberof Camera
     *
     * @param {Cartesian3} axis The axis to rotate around.
     * @param {Number} [angle] The angle, in radians, to rotate by. Defaults to <code>defaultLookAmount</code>.
     *
     * @see Camera#lookUp
     * @see Camera#lookDown
     * @see Camera#lookLeft
     * @see Camera#lookRight
     */
    Camera.prototype.look = function(axis, angle) {
        //>>includeStart('debug', pragmas.debug);
        if (!defined(axis)) {
            throw new DeveloperError('axis is required.');
        }
        //>>includeEnd('debug');

        var turnAngle = defaultValue(angle, this.defaultLookAmount);
        var quaternion = Quaternion.fromAxisAngle(axis, -turnAngle, lookScratchQuaternion);
        var rotation = Matrix3.fromQuaternion(quaternion, lookScratchMatrix);

        var direction = this.direction;
        var up = this.up;
        var right = this.right;

        Matrix3.multiplyByVector(rotation, direction, direction);
        Matrix3.multiplyByVector(rotation, up, up);
        Matrix3.multiplyByVector(rotation, right, right);
    };

    /**
     * Rotate the camera counter-clockwise around its direction vector by amount, in radians.
     *
     * @memberof Camera
     *
     * @param {Number} [amount] The amount, in radians, to rotate by. Defaults to <code>defaultLookAmount</code>.
     *
     * @see Camera#twistRight
     */
    Camera.prototype.twistLeft = function(amount) {
        amount = defaultValue(amount, this.defaultLookAmount);
        this.look(this.direction, amount);
    };

    /**
     * Rotate the camera clockwise around its direction vector by amount, in radians.
     *
     * @memberof Camera
     *
     * @param {Number} [amount] The amount, in radians, to rotate by. Defaults to <code>defaultLookAmount</code>.
     *
     * @see Camera#twistLeft
     */
    Camera.prototype.twistRight = function(amount) {
        amount = defaultValue(amount, this.defaultLookAmount);
        this.look(this.direction, -amount);
    };

    var appendTransformMatrix = new Matrix4();

    function appendTransform(camera, transform) {
        var oldTransform;
        if (defined(transform)) {
            oldTransform = Matrix4.clone(camera.transform, appendTransformMatrix);
            camera.setTransform(transform);
        }
        return oldTransform;
    }

    function revertTransform(camera, transform) {
        if (defined(transform)) {
            camera.setTransform(transform);
        }
    }

    var rotateScratchQuaternion = new Quaternion();
    var rotateScratchMatrix = new Matrix3();
    /**
     * Rotates the camera around <code>axis</code> by <code>angle</code>. The distance
     * of the camera's position to the center of the camera's reference frame remains the same.
     *
     * @memberof Camera
     *
     * @param {Cartesian3} axis The axis to rotate around given in world coordinates.
     * @param {Number} [angle] The angle, in radians, to rotate by. Defaults to <code>defaultRotateAmount</code>.
     * @param {Matrix4} [transform] A transform to append to the camera transform before the rotation. Does not alter the camera's transform.
     *
     * @see Camera#rotateUp
     * @see Camera#rotateDown
     * @see Camera#rotateLeft
     * @see Camera#rotateRight
     *
     * @example
     * // Rotate about a point on the earth.
     * var center = ellipsoid.cartographicToCartesian(cartographic);
     * var transform = Cesium.Matrix4.fromTranslation(center);
     * camera.rotate(axis, angle, transform);
    */
    Camera.prototype.rotate = function(axis, angle, transform) {
        //>>includeStart('debug', pragmas.debug);
        if (!defined(axis)) {
            throw new DeveloperError('axis is required.');
        }
        //>>includeEnd('debug');

        var turnAngle = defaultValue(angle, this.defaultRotateAmount);
        var quaternion = Quaternion.fromAxisAngle(axis, -turnAngle, rotateScratchQuaternion);
        var rotation = Matrix3.fromQuaternion(quaternion, rotateScratchMatrix);
        var oldTransform = appendTransform(this, transform);
        Matrix3.multiplyByVector(rotation, this.position, this.position);
        Matrix3.multiplyByVector(rotation, this.direction, this.direction);
        Matrix3.multiplyByVector(rotation, this.up, this.up);
        Cartesian3.cross(this.direction, this.up, this.right);
        Cartesian3.cross(this.right, this.direction, this.up);
        revertTransform(this, oldTransform);
    };

    /**
     * Rotates the camera around the center of the camera's reference frame by angle downwards.
     *
     * @memberof Camera
     *
     * @param {Number} [angle] The angle, in radians, to rotate by. Defaults to <code>defaultRotateAmount</code>.
     * @param {Matrix4} [transform] A transform to append to the camera transform before the rotation. Does not alter the camera's transform.
     *
     * @see Camera#rotateUp
     * @see Camera#rotate
     */
    Camera.prototype.rotateDown = function(angle, transform) {
        angle = defaultValue(angle, this.defaultRotateAmount);
        rotateVertical(this, angle, transform);
    };

    /**
     * Rotates the camera around the center of the camera's reference frame by angle upwards.
     *
     * @memberof Camera
     *
     * @param {Number} [angle] The angle, in radians, to rotate by. Defaults to <code>defaultRotateAmount</code>.
     * @param {Matrix4} [transform] A transform to append to the camera transform before the rotation. Does not alter the camera's transform.
     *
     * @see Camera#rotateDown
     * @see Camera#rotate
     */
    Camera.prototype.rotateUp = function(angle, transform) {
        angle = defaultValue(angle, this.defaultRotateAmount);
        rotateVertical(this, -angle, transform);
    };

    var rotateVertScratchP = new Cartesian3();
    var rotateVertScratchA = new Cartesian3();
    var rotateVertScratchTan = new Cartesian3();
    var rotateVertScratchNegate = new Cartesian3();
    function rotateVertical(camera, angle, transform) {
        var oldTransform = appendTransform(camera, transform);

        var position = camera.position;
        var p = Cartesian3.normalize(position, rotateVertScratchP);
        if (defined(camera.constrainedAxis)) {
            var northParallel = Cartesian3.equalsEpsilon(p, camera.constrainedAxis, CesiumMath.EPSILON2);
            var southParallel = Cartesian3.equalsEpsilon(p, Cartesian3.negate(camera.constrainedAxis, rotateVertScratchNegate), CesiumMath.EPSILON2);
            if ((!northParallel && !southParallel)) {
                var constrainedAxis = Cartesian3.normalize(camera.constrainedAxis, rotateVertScratchA);

                var dot = Cartesian3.dot(p, constrainedAxis);
                var angleToAxis = Math.acos(dot);
                if (angle > 0 && angle > angleToAxis) {
                    angle = angleToAxis;
                }

                dot = Cartesian3.dot(p, Cartesian3.negate(constrainedAxis, rotateVertScratchNegate));
                angleToAxis = Math.acos(dot);
                if (angle < 0 && -angle > angleToAxis) {
                    angle = -angleToAxis;
                }

                var tangent = Cartesian3.cross(constrainedAxis, p, rotateVertScratchTan);
                camera.rotate(tangent, angle);
            } else if ((northParallel && angle < 0) || (southParallel && angle > 0)) {
                camera.rotate(camera.right, angle);
            }
        } else {
            camera.rotate(camera.right, angle);
        }

        revertTransform(camera, oldTransform);
    }

    /**
     * Rotates the camera around the center of the camera's reference frame by angle to the right.
     *
     * @memberof Camera
     *
     * @param {Number} [angle] The angle, in radians, to rotate by. Defaults to <code>defaultRotateAmount</code>.
     * @param {Matrix4} [transform] A transform to append to the camera transform before the rotation. Does not alter the camera's transform.
     *
     * @see Camera#rotateLeft
     * @see Camera#rotate
     */
    Camera.prototype.rotateRight = function(angle, transform) {
        angle = defaultValue(angle, this.defaultRotateAmount);
        rotateHorizontal(this, -angle, transform);
    };

    /**
     * Rotates the camera around the center of the camera's reference frame by angle to the left.
     *
     * @memberof Camera
     *
     * @param {Number} [angle] The angle, in radians, to rotate by. Defaults to <code>defaultRotateAmount</code>.
     * @param {Matrix4} [transform] A transform to append to the camera transform before the rotation. Does not alter the camera's transform.
     *
     * @see Camera#rotateRight
     * @see Camera#rotate
     */
    Camera.prototype.rotateLeft = function(angle, transform) {
        angle = defaultValue(angle, this.defaultRotateAmount);
        rotateHorizontal(this, angle, transform);
    };

    function rotateHorizontal(camera, angle, transform) {
        if (defined(camera.constrainedAxis)) {
            camera.rotate(camera.constrainedAxis, angle, transform);
        } else {
            camera.rotate(camera.up, angle, transform);
        }
    }

    function zoom2D(camera, amount) {
        var frustum = camera.frustum;

        //>>includeStart('debug', pragmas.debug);
        if (!defined(frustum.left) || !defined(frustum.right) || !defined(frustum.top) || !defined(frustum.bottom)) {
            throw new DeveloperError('The camera frustum is expected to be orthographic for 2D camera control.');
        }
        //>>includeEnd('debug');

        amount = amount * 0.5;
        var newRight = frustum.right - amount;
        var newLeft = frustum.left + amount;

        var maxRight = camera._maxCoord.x * camera.maximumZoomFactor;
        if (newRight > maxRight) {
            newRight = maxRight;
            newLeft = -maxRight;
        }

        if (newRight <= newLeft) {
            newRight = 1.0;
            newLeft = -1.0;
        }

        var ratio = frustum.top / frustum.right;
        frustum.right = newRight;
        frustum.left = newLeft;
        frustum.top = frustum.right * ratio;
        frustum.bottom = -frustum.top;
    }

    function zoom3D(camera, amount) {
        camera.move(camera.direction, amount);
    }

    /**
     * Zooms <code>amount</code> along the camera's view vector.
     *
     * @memberof Camera
     *
     * @param {Number} [amount] The amount to move. Defaults to <code>defaultZoomAmount</code>.
     *
     * @see Camera#zoomOut
     */
    Camera.prototype.zoomIn = function(amount) {
        amount = defaultValue(amount, this.defaultZoomAmount);
        if (this._mode === SceneMode.SCENE2D) {
            zoom2D(this, amount);
        } else {
            zoom3D(this, amount);
        }
    };

    /**
     * Zooms <code>amount</code> along the opposite direction of
     * the camera's view vector.
     *
     * @memberof Camera
     *
     * @param {Number} [amount] The amount to move. Defaults to <code>defaultZoomAmount</code>.
     *
     * @see Camera#zoomIn
     */
    Camera.prototype.zoomOut = function(amount) {
        amount = defaultValue(amount, this.defaultZoomAmount);
        if (this._mode === SceneMode.SCENE2D) {
            zoom2D(this, -amount);
        } else {
            zoom3D(this, -amount);
        }
    };

    /**
     * Gets the magnitude of the camera position. In 3D, this is the vector magnitude. In 2D and
     * Columbus view, this is the distance to the map.
     *
     * @memberof Camera
     *
     * @returns {Number} The magnitude of the position.
     */
    Camera.prototype.getMagnitude = function() {
        if (this._mode === SceneMode.SCENE3D) {
            return Cartesian3.magnitude(this.position);
        } else if (this._mode === SceneMode.COLUMBUS_VIEW) {
            return Math.abs(this.position.z);
        } else if (this._mode === SceneMode.SCENE2D) {
            return  Math.max(this.frustum.right - this.frustum.left, this.frustum.top - this.frustum.bottom);
        }
    };

    function setPositionCartographic2D(camera, cartographic) {
        var newLeft = -cartographic.height * 0.5;
        var newRight = -newLeft;

        var frustum = camera.frustum;
        if (newRight > newLeft) {
            var ratio = frustum.top / frustum.right;
            frustum.right = newRight;
            frustum.left = newLeft;
            frustum.top = frustum.right * ratio;
            frustum.bottom = -frustum.top;
        }

        //We use Cartesian2 instead of 3 here because Z must be constant in 2D mode.
        Cartesian2.clone(camera._projection.project(cartographic), camera.position);
        Cartesian3.negate(Cartesian3.UNIT_Z, camera.direction);
        Cartesian3.clone(Cartesian3.UNIT_Y, camera.up);
        Cartesian3.clone(Cartesian3.UNIT_X, camera.right);
    }

    function setPositionCartographicCV(camera, cartographic) {
        var projection = camera._projection;
        camera.position = projection.project(cartographic);
        Cartesian3.negate(Cartesian3.UNIT_Z, camera.direction);
        Cartesian3.clone(Cartesian3.UNIT_Y, camera.up);
        Cartesian3.clone(Cartesian3.UNIT_X, camera.right);
    }

    function setPositionCartographic3D(camera, cartographic) {
        var ellipsoid = camera._projection.ellipsoid;

        ellipsoid.cartographicToCartesian(cartographic, camera.position);
        Cartesian3.negate(camera.position, camera.direction);
        Cartesian3.normalize(camera.direction, camera.direction);
        Cartesian3.cross(camera.direction, Cartesian3.UNIT_Z, camera.right);
        Cartesian3.cross(camera.right, camera.direction, camera.up);
        Cartesian3.cross(camera.direction, camera.up, camera.right);
    }

    /**
     * Moves the camera to the provided cartographic position.
     *
     * @memberof Camera
     *
     * @param {Cartographic} cartographic The new camera position.
     */
    Camera.prototype.setPositionCartographic = function(cartographic) {
        //>>includeStart('debug', pragmas.debug);
        if (!defined(cartographic)) {
            throw new DeveloperError('cartographic is required.');
        }
        //>>includeEnd('debug');

        if (this._mode === SceneMode.SCENE2D) {
            setPositionCartographic2D(this, cartographic);
        } else if (this._mode === SceneMode.COLUMBUS_VIEW) {
            setPositionCartographicCV(this, cartographic);
        } else if (this._mode === SceneMode.SCENE3D) {
            setPositionCartographic3D(this, cartographic);
        }
    };

    /**
     * Sets the camera position and orientation with an eye position, target, and up vector.
     * This method is not supported in 2D mode because there is only one direction to look.
     *
     * @memberof Camera
     *
     * @param {Cartesian3} eye The position of the camera.
     * @param {Cartesian3} target The position to look at.
     * @param {Cartesian3} up The up vector.
     *
     * @exception {DeveloperError} lookAt is not supported while morphing.
     */
    Camera.prototype.lookAt = function(eye, target, up) {
        //>>includeStart('debug', pragmas.debug);
        if (!defined(eye)) {
            throw new DeveloperError('eye is required');
        }
        if (!defined(target)) {
            throw new DeveloperError('target is required');
        }
        if (!defined(up)) {
            throw new DeveloperError('up is required');
        }
        if (this._mode === SceneMode.MORPHING) {
            throw new DeveloperError('lookAt is not supported while morphing.');
        }
        //>>includeEnd('debug');

        if (this._mode === SceneMode.SCENE2D) {
            Cartesian2.clone(target, this.position);
            Cartesian3.negate(Cartesian3.UNIT_Z, this.direction);

            Cartesian3.clone(up, this.up);
            this.up.z = 0.0;

            if (Cartesian3.magnitudeSquared(this.up) < CesiumMath.EPSILON10) {
                Cartesian3.clone(Cartesian3.UNIT_Y, this.up);
            }

            Cartesian3.cross(this.direction, this.up, this.right);

            var frustum = this.frustum;
            var ratio = frustum.top / frustum.right;
            frustum.right = eye.z;
            frustum.left = -frustum.right;
            frustum.top = ratio * frustum.right;
            frustum.bottom = -frustum.top;

            return;
        }

        this.position = Cartesian3.clone(eye, this.position);
        this.direction = Cartesian3.normalize(Cartesian3.subtract(target, eye, this.direction), this.direction);
        this.right = Cartesian3.normalize(Cartesian3.cross(this.direction, up, this.right), this.right);
        this.up = Cartesian3.cross(this.right, this.direction, this.up);
    };

    var viewRectangle3DCartographic = new Cartographic();
    var viewRectangle3DNorthEast = new Cartesian3();
    var viewRectangle3DSouthWest = new Cartesian3();
    var viewRectangle3DNorthWest = new Cartesian3();
    var viewRectangle3DSouthEast = new Cartesian3();
    var viewRectangle3DCenter = new Cartesian3();
    var defaultRF = {direction: new Cartesian3(), right: new Cartesian3(), up: new Cartesian3()};
    function rectangleCameraPosition3D (camera, rectangle, ellipsoid, result, positionOnly) {
        var cameraRF = camera;
        if (positionOnly) {
            cameraRF = defaultRF;
        }
        var north = rectangle.north;
        var south = rectangle.south;
        var east = rectangle.east;
        var west = rectangle.west;

        // If we go across the International Date Line
        if (west > east) {
            east += CesiumMath.TWO_PI;
        }

        var cart = viewRectangle3DCartographic;
        cart.longitude = east;
        cart.latitude = north;
        var northEast = ellipsoid.cartographicToCartesian(cart, viewRectangle3DNorthEast);
        cart.latitude = south;
        var southEast = ellipsoid.cartographicToCartesian(cart, viewRectangle3DSouthEast);
        cart.longitude = west;
        var southWest = ellipsoid.cartographicToCartesian(cart, viewRectangle3DSouthWest);
        cart.latitude = north;
        var northWest = ellipsoid.cartographicToCartesian(cart, viewRectangle3DNorthWest);

        var center = Cartesian3.subtract(northEast, southWest, viewRectangle3DCenter);
        Cartesian3.multiplyByScalar(center, 0.5, center);
        Cartesian3.add(southWest, center, center);

        var mag = Cartesian3.magnitude(center);
        if (mag < CesiumMath.EPSILON6) {
            cart.longitude = (east + west) * 0.5;
            cart.latitude = (north + south) * 0.5;
            ellipsoid.cartographicToCartesian(cart, center);
        }

        Cartesian3.subtract(northWest, center, northWest);
        Cartesian3.subtract(southEast, center, southEast);
        Cartesian3.subtract(northEast, center, northEast);
        Cartesian3.subtract(southWest, center, southWest);

        var direction = ellipsoid.geodeticSurfaceNormal(center, cameraRF.direction);
        Cartesian3.negate(direction, direction);
        Cartesian3.normalize(direction, direction);
        var right = Cartesian3.cross(direction, Cartesian3.UNIT_Z, cameraRF.right);
        Cartesian3.normalize(right, right);
        var up = Cartesian3.cross(right, direction, cameraRF.up);

        var height = Math.max(
          Math.abs(Cartesian3.dot(up, northWest)),
          Math.abs(Cartesian3.dot(up, southEast)),
          Math.abs(Cartesian3.dot(up, northEast)),
          Math.abs(Cartesian3.dot(up, southWest))
        );
        var width = Math.max(
          Math.abs(Cartesian3.dot(right, northWest)),
          Math.abs(Cartesian3.dot(right, southEast)),
          Math.abs(Cartesian3.dot(right, northEast)),
          Math.abs(Cartesian3.dot(right, southWest))
        );

        var tanPhi = Math.tan(camera.frustum.fovy * 0.5);
        var tanTheta = camera.frustum.aspectRatio * tanPhi;
        var d = Math.max(width / tanTheta, height / tanPhi);

        var scalar = mag + d;
        Cartesian3.normalize(center, center);
        return Cartesian3.multiplyByScalar(center, scalar, result);
    }

<<<<<<< HEAD
    var viewExtentCVCartographic = new Cartographic();
    var viewExtentCVNorthEast = new Cartesian3();
    var viewExtentCVSouthWest = new Cartesian3();
    function extentCameraPositionColumbusView(camera, extent, projection, result, positionOnly) {
        var north = extent.north;
        var south = extent.south;
        var east = extent.east;
        var west = extent.west;
        var transform = camera._actualTransform;
        var invTransform = camera._actualInvTransform;
=======
    var viewRectangleCVCartographic = new Cartographic();
    var viewRectangleCVNorthEast = new Cartesian3();
    var viewRectangleCVSouthWest = new Cartesian3();
    function rectangleCameraPositionColumbusView(camera, rectangle, projection, result, positionOnly) {
        var north = rectangle.north;
        var south = rectangle.south;
        var east = rectangle.east;
        var west = rectangle.west;
        var invTransform = camera.inverseTransform;
>>>>>>> fd76886b

        var cart = viewRectangleCVCartographic;
        cart.longitude = east;
        cart.latitude = north;
<<<<<<< HEAD
        var northEast = projection.project(cart, viewExtentCVNorthEast);
        Matrix4.multiplyByPoint(transform, northEast, northEast);
=======
        var northEast = projection.project(cart, viewRectangleCVNorthEast);
        Matrix4.multiplyByPoint(camera.transform, northEast, northEast);
>>>>>>> fd76886b
        Matrix4.multiplyByPoint(invTransform, northEast, northEast);

        cart.longitude = west;
        cart.latitude = south;
<<<<<<< HEAD
        var southWest = projection.project(cart, viewExtentCVSouthWest);
        Matrix4.multiplyByPoint(transform, southWest, southWest);
=======
        var southWest = projection.project(cart, viewRectangleCVSouthWest);
        Matrix4.multiplyByPoint(camera.transform, southWest, southWest);
>>>>>>> fd76886b
        Matrix4.multiplyByPoint(invTransform, southWest, southWest);

        var tanPhi = Math.tan(camera.frustum.fovy * 0.5);
        var tanTheta = camera.frustum.aspectRatio * tanPhi;
        if (!defined(result)) {
            result = new Cartesian3();
        }

        result.x = (northEast.x - southWest.x) * 0.5 + southWest.x;
        result.y = (northEast.y - southWest.y) * 0.5 + southWest.y;
        result.z = Math.max((northEast.x - southWest.x) / tanTheta, (northEast.y - southWest.y) / tanPhi) * 0.5;

        if (!positionOnly) {
            var direction = Cartesian3.clone(Cartesian3.UNIT_Z, camera.direction);
            Cartesian3.negate(direction, direction);
            Cartesian3.clone(Cartesian3.UNIT_X, camera.right);
            Cartesian3.clone(Cartesian3.UNIT_Y, camera.up);
        }

        return result;
    }

    var viewRectangle2DCartographic = new Cartographic();
    var viewRectangle2DNorthEast = new Cartesian3();
    var viewRectangle2DSouthWest = new Cartesian3();
    function rectangleCameraPosition2D (camera, rectangle, projection, result, positionOnly) {
        var north = rectangle.north;
        var south = rectangle.south;
        var east = rectangle.east;
        var west = rectangle.west;

        var cart = viewRectangle2DCartographic;
        cart.longitude = east;
        cart.latitude = north;
        var northEast = projection.project(cart, viewRectangle2DNorthEast);
        cart.longitude = west;
        cart.latitude = south;
        var southWest = projection.project(cart, viewRectangle2DSouthWest);

        var width = Math.abs(northEast.x - southWest.x) * 0.5;
        var height = Math.abs(northEast.y - southWest.y) * 0.5;

        var right, top;
        var ratio = camera.frustum.right / camera.frustum.top;
        var heightRatio = height * ratio;
        if (width > heightRatio) {
            right = width;
            top = right / ratio;
        } else {
            top = height;
            right = heightRatio;
        }

        height = Math.max(2.0 * right, 2.0 * top);

        if (!defined(result)) {
            result = new Cartesian3();
        }
        result.x = (northEast.x - southWest.x) * 0.5 + southWest.x;
        result.y = (northEast.y - southWest.y) * 0.5 + southWest.y;

        if (positionOnly) {
            cart = projection.unproject(result, cart);
            cart.height = height;
            result = projection.project(cart, result);
        } else {
            var frustum = camera.frustum;
            frustum.right = right;
            frustum.left = -right;
            frustum.top = top;
            frustum.bottom = -top;

            var direction = Cartesian3.clone(Cartesian3.UNIT_Z, camera.direction);
            Cartesian3.negate(direction, direction);
            Cartesian3.clone(Cartesian3.UNIT_X, camera.right);
            Cartesian3.clone(Cartesian3.UNIT_Y, camera.up);
        }

        return result;
    }
    /**
     * Get the camera position needed to view an rectangle on an ellipsoid or map
     *
     * @memberof Camera
     *
     * @param {Rectangle} rectangle The rectangle to view.
     * @param {Cartesian3} [result] The camera position needed to view the rectangle
     *
     * @returns {Cartesian3} The camera position needed to view the rectangle
     */
    Camera.prototype.getRectangleCameraCoordinates = function(rectangle, result) {
        //>>includeStart('debug', pragmas.debug);
        if (!defined(rectangle)) {
            throw new DeveloperError('rectangle is required');
        }
        //>>includeEnd('debug');

        if (this._mode === SceneMode.SCENE3D) {
            return rectangleCameraPosition3D(this, rectangle, this._projection.ellipsoid, result, true);
        } else if (this._mode === SceneMode.COLUMBUS_VIEW) {
            return rectangleCameraPositionColumbusView(this, rectangle, this._projection, result, true);
        } else if (this._mode === SceneMode.SCENE2D) {
            return rectangleCameraPosition2D(this, rectangle, this._projection, result, true);
        }

        return undefined;
    };

    /**
     * View an rectangle on an ellipsoid or map.
     *
     * @memberof Camera
     *
     * @param {Rectangle} rectangle The rectangle to view.
     * @param {Ellipsoid} [ellipsoid=Ellipsoid.WGS84] The ellipsoid to view.
     */
    Camera.prototype.viewRectangle = function(rectangle, ellipsoid) {
        //>>includeStart('debug', pragmas.debug);
        if (!defined(rectangle)) {
            throw new DeveloperError('rectangle is required.');
        }
        //>>includeEnd('debug');

        ellipsoid = defaultValue(ellipsoid, Ellipsoid.WGS84);
        if (this._mode === SceneMode.SCENE3D) {
            rectangleCameraPosition3D(this, rectangle, ellipsoid, this.position);
        } else if (this._mode === SceneMode.COLUMBUS_VIEW) {
            rectangleCameraPositionColumbusView(this, rectangle, this._projection, this.position);
        } else if (this._mode === SceneMode.SCENE2D) {
            rectangleCameraPosition2D(this, rectangle, this._projection, this.position);
        }
    };

    var pickEllipsoid3DRay = new Ray();
    function pickEllipsoid3D(camera, windowPosition, ellipsoid, result) {
        ellipsoid = defaultValue(ellipsoid, Ellipsoid.WGS84);
        var ray = camera.getPickRay(windowPosition, pickEllipsoid3DRay);
        var intersection = IntersectionTests.rayEllipsoid(ray, ellipsoid);
        if (!intersection) {
            return undefined;
        }

        return Ray.getPoint(ray, intersection.start, result);
    }

    var pickEllipsoid2DRay = new Ray();
    function pickMap2D(camera, windowPosition, projection, result) {
        var ray = camera.getPickRay(windowPosition, pickEllipsoid2DRay);
        var position = ray.origin;
        position.z = 0.0;
        var cart = projection.unproject(position);

        if (cart.latitude < -CesiumMath.PI_OVER_TWO || cart.latitude > CesiumMath.PI_OVER_TWO ||
                cart.longitude < - Math.PI || cart.longitude > Math.PI) {
            return undefined;
        }

        return projection.ellipsoid.cartographicToCartesian(cart, result);
    }

    var pickEllipsoidCVRay = new Ray();
    function pickMapColumbusView(camera, windowPosition, projection, result) {
        var ray = camera.getPickRay(windowPosition, pickEllipsoidCVRay);
        var scalar = -ray.origin.x / ray.direction.x;
        Ray.getPoint(ray, scalar, result);

        var cart = projection.unproject(new Cartesian3(result.y, result.z, 0.0));

        if (cart.latitude < -CesiumMath.PI_OVER_TWO || cart.latitude > CesiumMath.PI_OVER_TWO ||
                cart.longitude < - Math.PI || cart.longitude > Math.PI) {
            return undefined;
        }

        return projection.ellipsoid.cartographicToCartesian(cart, result);
    }

    /**
     * Pick an ellipsoid or map.
     *
     * @memberof Camera
     *
     * @param {Cartesian2} windowPosition The x and y coordinates of a pixel.
     * @param {Ellipsoid} [ellipsoid=Ellipsoid.WGS84] The ellipsoid to pick.
     * @param {Cartesian3} [result] The object onto which to store the result.
     *
     * @returns {Cartesian3} If the ellipsoid or map was picked, returns the point on the surface of the ellipsoid or map
     * in world coordinates. If the ellipsoid or map was not picked, returns undefined.
     */
    Camera.prototype.pickEllipsoid = function(windowPosition, ellipsoid, result) {
        //>>includeStart('debug', pragmas.debug);
        if (!defined(windowPosition)) {
            throw new DeveloperError('windowPosition is required.');
        }
        //>>includeEnd('debug');

        if (!defined(result)) {
            result = new Cartesian3();
        }

        ellipsoid = defaultValue(ellipsoid, Ellipsoid.WGS84);

        if (this._mode === SceneMode.SCENE3D) {
            result = pickEllipsoid3D(this, windowPosition, ellipsoid, result);
        } else if (this._mode === SceneMode.SCENE2D) {
            result = pickMap2D(this, windowPosition, this._projection, result);
        } else if (this._mode === SceneMode.COLUMBUS_VIEW) {
            result = pickMapColumbusView(this, windowPosition, this._projection, result);
        }

        return result;
    };

    var pickPerspCenter = new Cartesian3();
    var pickPerspXDir = new Cartesian3();
    var pickPerspYDir = new Cartesian3();
    function getPickRayPerspective(camera, windowPosition, result) {
        var width = camera._scene.canvas.clientWidth;
        var height = camera._scene.canvas.clientHeight;

        var tanPhi = Math.tan(camera.frustum.fovy * 0.5);
        var tanTheta = camera.frustum.aspectRatio * tanPhi;
        var near = camera.frustum.near;

        var x = (2.0 / width) * windowPosition.x - 1.0;
        var y = (2.0 / height) * (height - windowPosition.y) - 1.0;

        var position = camera.positionWC;
        Cartesian3.clone(position, result.origin);

        var nearCenter = Cartesian3.multiplyByScalar(camera.directionWC, near, pickPerspCenter);
        Cartesian3.add(position, nearCenter, nearCenter);
        var xDir = Cartesian3.multiplyByScalar(camera.rightWC, x * near * tanTheta, pickPerspXDir);
        var yDir = Cartesian3.multiplyByScalar(camera.upWC, y * near * tanPhi, pickPerspYDir);
        var direction = Cartesian3.add(nearCenter, xDir, result.direction);
        Cartesian3.add(direction, yDir, direction);
        Cartesian3.subtract(direction, position, direction);
        Cartesian3.normalize(direction, direction);

        return result;
    }

    var scratchDirection = new Cartesian3();

    function getPickRayOrthographic(camera, windowPosition, result) {
        var width = camera._scene.canvas.clientWidth;
        var height = camera._scene.canvas.clientHeight;

        var x = (2.0 / width) * windowPosition.x - 1.0;
        x *= (camera.frustum.right - camera.frustum.left) * 0.5;
        var y = (2.0 / height) * (height - windowPosition.y) - 1.0;
        y *= (camera.frustum.top - camera.frustum.bottom) * 0.5;

        var origin = result.origin;
        Cartesian3.clone(camera.position, origin);

        Cartesian3.multiplyByScalar(camera.right, x, scratchDirection);
        Cartesian3.add(scratchDirection, origin, origin);
        Cartesian3.multiplyByScalar(camera.up, y, scratchDirection);
        Cartesian3.add(scratchDirection, origin, origin);

        Cartesian3.clone(camera.directionWC, result.direction);

        return result;
    }

    /**
     * Create a ray from the camera position through the pixel at <code>windowPosition</code>
     * in world coordinates.
     *
     * @memberof Camera
     *
     * @param {Cartesian2} windowPosition The x and y coordinates of a pixel.
     * @param {Ray} [result] The object onto which to store the result.
     *
     * @returns {Object} Returns the {@link Cartesian3} position and direction of the ray.
     */
    Camera.prototype.getPickRay = function(windowPosition, result) {
        //>>includeStart('debug', pragmas.debug);
        if (!defined(windowPosition)) {
            throw new DeveloperError('windowPosition is required.');
        }
        //>>includeEnd('debug');

        if (!defined(result)) {
            result = new Ray();
        }

        var frustum = this.frustum;
        if (defined(frustum.aspectRatio) && defined(frustum.fovy) && defined(frustum.near)) {
            return getPickRayPerspective(this, windowPosition, result);
        }

        return getPickRayOrthographic(this, windowPosition, result);
    };

    function createAnimation2D(camera, duration) {
        var position = camera.position;
        var translateX = position.x < -camera._maxCoord.x || position.x > camera._maxCoord.x;
        var translateY = position.y < -camera._maxCoord.y || position.y > camera._maxCoord.y;
        var animatePosition = translateX || translateY;

        var frustum = camera.frustum;
        var top = frustum.top;
        var bottom = frustum.bottom;
        var right = frustum.right;
        var left = frustum.left;
        var startFrustum = camera._max2Dfrustum;
        var animateFrustum = right > camera._max2Dfrustum.right;

        if (animatePosition || animateFrustum) {
            var translatedPosition = Cartesian3.clone(position);

            if (translatedPosition.x > camera._maxCoord.x) {
                translatedPosition.x = camera._maxCoord.x;
            } else if (translatedPosition.x < -camera._maxCoord.x) {
                translatedPosition.x = -camera._maxCoord.x;
            }

            if (translatedPosition.y > camera._maxCoord.y) {
                translatedPosition.y = camera._maxCoord.y;
            } else if (translatedPosition.y < -camera._maxCoord.y) {
                translatedPosition.y = -camera._maxCoord.y;
            }

            var update2D = function(value) {
                if (animatePosition) {
                    camera.position = Cartesian3.lerp(position, translatedPosition, value.time);
                }
                if (animateFrustum) {
                    camera.frustum.top = CesiumMath.lerp(top, startFrustum.top, value.time);
                    camera.frustum.bottom = CesiumMath.lerp(bottom, startFrustum.bottom, value.time);
                    camera.frustum.right = CesiumMath.lerp(right, startFrustum.right, value.time);
                    camera.frustum.left = CesiumMath.lerp(left, startFrustum.left, value.time);
                }
            };

            return {
                easingFunction : Tween.Easing.Exponential.Out,
                startValue : {
                    time : 0.0
                },
                stopValue : {
                    time : 1.0
                },
                duration : duration,
                onUpdate : update2D
            };
        }

        return undefined;
    }

    function createAnimationTemplateCV(camera, position, center, maxX, maxY, duration) {
        var newPosition = Cartesian3.clone(position);

        if (center.y > maxX) {
            newPosition.y -= center.y - maxX;
        } else if (center.y < -maxX) {
            newPosition.y += -maxX - center.y;
        }

        if (center.z > maxY) {
            newPosition.z -= center.z - maxY;
        } else if (center.z < -maxY) {
            newPosition.z += -maxY - center.z;
        }

        var updateCV = function(value) {
            var interp = Cartesian3.lerp(position, newPosition, value.time);
            camera.worldToCameraCoordinatesPoint(interp, camera.position);
        };

        return {
            easingFunction : Tween.Easing.Exponential.Out,
            startValue : {
                time : 0.0
            },
            stopValue : {
                time : 1.0
            },
            duration : duration,
            onUpdate : updateCV
        };
    }

    var normalScratch = new Cartesian3();
    var centerScratch = new Cartesian3();
    var posScratch = new Cartesian3();
    var scratchCartesian3Subtract = new Cartesian3();

    function createAnimationCV(camera, duration) {
        var position = camera.position;
        var direction = camera.direction;

        var normal = camera.worldToCameraCoordinatesVector(Cartesian3.UNIT_X, normalScratch);
        var scalar = -Cartesian3.dot(normal, position) / Cartesian3.dot(normal, direction);
        var center = Cartesian3.add(position, Cartesian3.multiplyByScalar(direction, scalar, centerScratch), centerScratch);
        camera.cameraToWorldCoordinatesPoint(center, center);

        position = camera.cameraToWorldCoordinatesPoint(camera.position, posScratch);

        var tanPhi = Math.tan(camera.frustum.fovy * 0.5);
        var tanTheta = camera.frustum.aspectRatio * tanPhi;
        var distToC = Cartesian3.magnitude(Cartesian3.subtract(position, center, scratchCartesian3Subtract));
        var dWidth = tanTheta * distToC;
        var dHeight = tanPhi * distToC;

        var mapWidth = camera._maxCoord.x;
        var mapHeight = camera._maxCoord.y;

        var maxX = Math.max(dWidth - mapWidth, mapWidth);
        var maxY = Math.max(dHeight - mapHeight, mapHeight);

        if (position.z < -maxX || position.z > maxX || position.y < -maxY || position.y > maxY) {
            var translateX = center.y < -maxX || center.y > maxX;
            var translateY = center.z < -maxY || center.z > maxY;
            if (translateX || translateY) {
                return createAnimationTemplateCV(camera, position, center, maxX, maxY, duration);
            }
        }

        return undefined;
    }

    /**
     * Create an animation to move the map into view. This method is only valid for 2D and Columbus modes.
     *
     * @memberof Camera
     *
     * @param {Number} duration The duration, in milliseconds, of the animation.
     *
     * @exception {DeveloperException} duration is required.
     *
     * @returns {Object} The animation or undefined if the scene mode is 3D or the map is already ion view.
     */
    Camera.prototype.createCorrectPositionAnimation = function(duration) {
        //>>includeStart('debug', pragmas.debug);
        if (!defined(duration)) {
            throw new DeveloperError('duration is required.');
        }
        //>>includeEnd('debug');

        if (this._mode === SceneMode.SCENE2D) {
            return createAnimation2D(this, duration);
        } else if (this._mode === SceneMode.COLUMBUS_VIEW) {
            return createAnimationCV(this, duration);
        }

        return undefined;
    };

    /**
     * Returns a duplicate of a Camera instance.
     *
     * @memberof Camera
     *
     * @returns {Camera} A new copy of the Camera instance.
     */
    Camera.prototype.clone = function() {
        var camera = new Camera(this._scene);
        camera.position = Cartesian3.clone(this.position);
        camera.direction = Cartesian3.clone(this.direction);
        camera.up = Cartesian3.clone(this.up);
        camera.right = Cartesian3.clone(this.right);
        camera.transform = Matrix4.clone(this.transform);
        camera.frustum = this.frustum.clone();
        return camera;
    };

    return Camera;
});<|MERGE_RESOLUTION|>--- conflicted
+++ resolved
@@ -1572,18 +1572,6 @@
         return Cartesian3.multiplyByScalar(center, scalar, result);
     }
 
-<<<<<<< HEAD
-    var viewExtentCVCartographic = new Cartographic();
-    var viewExtentCVNorthEast = new Cartesian3();
-    var viewExtentCVSouthWest = new Cartesian3();
-    function extentCameraPositionColumbusView(camera, extent, projection, result, positionOnly) {
-        var north = extent.north;
-        var south = extent.south;
-        var east = extent.east;
-        var west = extent.west;
-        var transform = camera._actualTransform;
-        var invTransform = camera._actualInvTransform;
-=======
     var viewRectangleCVCartographic = new Cartographic();
     var viewRectangleCVNorthEast = new Cartesian3();
     var viewRectangleCVSouthWest = new Cartesian3();
@@ -1592,30 +1580,20 @@
         var south = rectangle.south;
         var east = rectangle.east;
         var west = rectangle.west;
-        var invTransform = camera.inverseTransform;
->>>>>>> fd76886b
+        var transform = camera._actualTransform;
+        var invTransform = camera._actualInvTransform;
 
         var cart = viewRectangleCVCartographic;
         cart.longitude = east;
         cart.latitude = north;
-<<<<<<< HEAD
-        var northEast = projection.project(cart, viewExtentCVNorthEast);
+        var northEast = projection.project(cart, viewRectangleCVNorthEast);
         Matrix4.multiplyByPoint(transform, northEast, northEast);
-=======
-        var northEast = projection.project(cart, viewRectangleCVNorthEast);
-        Matrix4.multiplyByPoint(camera.transform, northEast, northEast);
->>>>>>> fd76886b
         Matrix4.multiplyByPoint(invTransform, northEast, northEast);
 
         cart.longitude = west;
         cart.latitude = south;
-<<<<<<< HEAD
-        var southWest = projection.project(cart, viewExtentCVSouthWest);
+        var southWest = projection.project(cart, viewRectangleCVSouthWest);
         Matrix4.multiplyByPoint(transform, southWest, southWest);
-=======
-        var southWest = projection.project(cart, viewRectangleCVSouthWest);
-        Matrix4.multiplyByPoint(camera.transform, southWest, southWest);
->>>>>>> fd76886b
         Matrix4.multiplyByPoint(invTransform, southWest, southWest);
 
         var tanPhi = Math.tan(camera.frustum.fovy * 0.5);
