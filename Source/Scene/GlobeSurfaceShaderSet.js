--- conflicted
+++ resolved
@@ -66,9 +66,6 @@
         return useWebMercatorProjection ? get2DYPositionFractionMercatorProjection : get2DYPositionFractionGeographicProjection;
     }
 
-<<<<<<< HEAD
-    GlobeSurfaceShaderSet.prototype.getShaderProgram = function(frameState, surfaceTile, numberOfDayTextures, applyBrightness, applyContrast, applyHue, applySaturation, applyGamma, applyAlpha, applySplit, showReflectiveOcean, showOceanWaves, enableLighting, hasVertexNormals, useWebMercatorProjection, enableFog, enableClippingPlanes, clippingPlanes, clippedByBoundaries, highlightFillTile) {
-=======
     GlobeSurfaceShaderSet.prototype.getShaderProgram = function(options) {
         var frameState = options.frameState;
         var surfaceTile = options.surfaceTile;
@@ -91,8 +88,8 @@
         var enableClippingPlanes = options.enableClippingPlanes;
         var clippingPlanes = options.clippingPlanes;
         var clippedByBoundaries = options.clippedByBoundaries;
-
->>>>>>> 2bf42bca
+        var highlightFillTile = options.highlightFillTile;
+
         var quantization = 0;
         var quantizationDefine = '';
 
@@ -129,17 +126,6 @@
                     (showReflectiveOcean << 8) |
                     (showOceanWaves << 9) |
                     (enableLighting << 10) |
-<<<<<<< HEAD
-                    (hasVertexNormals << 11) |
-                    (useWebMercatorProjection << 12) |
-                    (enableFog << 13) |
-                    (quantization << 14) |
-                    (applySplit << 15) |
-                    (enableClippingPlanes << 16) |
-                    (vertexLogDepth << 17) |
-                    (cartographicLimitRectangleFlag << 18) |
-                    (highlightFillTile << 19);
-=======
                     (showGroundAtmosphere << 11) |
                     (perFragmentGroundAtmosphere << 12) |
                     (hasVertexNormals << 13) |
@@ -149,8 +135,8 @@
                     (applySplit << 17) |
                     (enableClippingPlanes << 18) |
                     (vertexLogDepth << 19) |
-                    (cartographicLimitRectangleFlag << 20);
->>>>>>> 2bf42bca
+                    (cartographicLimitRectangleFlag << 20) |
+                    (highlightFillTile << 21);
 
         var currentClippingShaderState = 0;
         if (defined(clippingPlanes)) {
