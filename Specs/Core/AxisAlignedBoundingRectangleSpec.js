/*global defineSuite*/
defineSuite([
         'Core/AxisAlignedBoundingRectangle',
         'Core/Cartesian2'
     ], function(
         AxisAlignedBoundingRectangle,
         Cartesian2) {
    "use strict";
    /*global it,expect*/

    var positions = [
                     new Cartesian2(3, -1),
                     new Cartesian2(2, -2),
                     new Cartesian2(1, -3),
                     new Cartesian2(0, 0),
                     new Cartesian2(-1, 1),
                     new Cartesian2(-2, 2),
                     new Cartesian2(-3, 3)
                 ];

    it("computes the minimum", function() {
        var rectangle = new AxisAlignedBoundingRectangle(positions);
        expect(rectangle.minimum.equals(new Cartesian2(-3, -3))).toEqual(true);
    });

    it("computes the maximum", function() {
        var rectangle = new AxisAlignedBoundingRectangle(positions);
        expect(rectangle.maximum.equals(new Cartesian2(3, 3))).toEqual(true);
    });

    it("computes the center", function() {
        var rectangle = new AxisAlignedBoundingRectangle(positions);
<<<<<<< HEAD
        expect(rectangle.center.equalsEpsilon(Cartesian2.getZero(), Math.EPSILON14)).toEqual(true);
=======
        expect(rectangle.center.equalsEpsilon(Cartesian2.ZERO, Math.EPSILON14)).toBeTruthy();
>>>>>>> dedaff5b
    });

    it("computes the bounding rectangle for a single position", function() {
        var rectangle = new AxisAlignedBoundingRectangle([{
            x : 1,
            y : 2
        }]);

        expect(rectangle.minimum.equals(new Cartesian2(1, 2))).toEqual(true);
        expect(rectangle.maximum.equals(new Cartesian2(1, 2))).toEqual(true);
        expect(rectangle.center.equals(new Cartesian2(1, 2))).toEqual(true);
    });

    it("has undefined properties with positions of length zero", function() {
        var rectangle = new AxisAlignedBoundingRectangle([]);
        expect(rectangle.minimum).not.toBeDefined();
        expect(rectangle.maximum).not.toBeDefined();
        expect(rectangle.center).not.toBeDefined();
    });

    it("throws an exception when constructed without any positions", function() {
        expect(function() {
            return new AxisAlignedBoundingRectangle(undefined);
        }).toThrow();
    });
});<|MERGE_RESOLUTION|>--- conflicted
+++ resolved
@@ -30,11 +30,7 @@
 
     it("computes the center", function() {
         var rectangle = new AxisAlignedBoundingRectangle(positions);
-<<<<<<< HEAD
-        expect(rectangle.center.equalsEpsilon(Cartesian2.getZero(), Math.EPSILON14)).toEqual(true);
-=======
-        expect(rectangle.center.equalsEpsilon(Cartesian2.ZERO, Math.EPSILON14)).toBeTruthy();
->>>>>>> dedaff5b
+        expect(rectangle.center.equalsEpsilon(Cartesian2.ZERO, Math.EPSILON14)).toEqual(true);
     });
 
     it("computes the bounding rectangle for a single position", function() {
