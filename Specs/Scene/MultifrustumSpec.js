--- conflicted
+++ resolved
@@ -180,19 +180,12 @@
         spyOn(DrawCommand.prototype, 'execute');
 
         scene.debugShowFrustums = true;
-<<<<<<< HEAD
-        expect(scene.renderForSpecs()).toEqual([0, 0, 255, 255]);
-        expect(scene.debugFrustumStatistics.totalCommands).toEqual(3);
-        expect(scene.debugFrustumStatistics.commandsInFrustums).toEqual({ 1 : 1, 2 : 1, 4 : 1});
-=======
-        scene.initializeFrame();
-        scene.render();
+        scene.renderForSpecs();
 
         expect(DrawCommand.prototype.execute).toHaveBeenCalled();
         expect(DrawCommand.prototype.execute.mostRecentCall.args.length).toEqual(4);
         expect(DrawCommand.prototype.execute.mostRecentCall.args[3]).toBeDefined();
         expect(DrawCommand.prototype.execute.mostRecentCall.args[3].fragmentShaderSource.sources[1]).toContain('czm_Debug_main');
->>>>>>> a51837a0
     });
 
     function createPrimitive(bounded, closestFrustum) {
