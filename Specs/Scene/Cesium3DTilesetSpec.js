--- conflicted
+++ resolved
@@ -117,9 +117,6 @@
         });
     });
 
-<<<<<<< HEAD
-    it('url and tilesJson set up correctly given tileset.json path', function() {
-=======
     it('rejects readyPromise with invalid tileset version', function() {
         var tilesJson = {
             "asset" : {
@@ -142,43 +139,27 @@
     });
 
     it('url and tilesJson set up correctly given tiles.json path', function() {
->>>>>>> de73eb0f
         var tileset = new Cesium3DTileset({
             url : './Data/Cesium3DTiles/Tilesets/TilesetOfTilesets/tileset3.json'
         });
-<<<<<<< HEAD
-        expect(tileset._url).toEqual('./Data/Cesium3DTiles/Tilesets/TilesetOfTilesets/');
-        expect(tileset._tilesJson).toEqual('./Data/Cesium3DTiles/Tilesets/TilesetOfTilesets/tileset3.json');
-=======
-        expect(tileset.url).toEqual('./Data/Cesium3DTiles/Tilesets/TilesetOfTilesets/tiles3.json');
-        expect(tileset._tilesetUrl).toEqual('./Data/Cesium3DTiles/Tilesets/TilesetOfTilesets/tiles3.json');
->>>>>>> de73eb0f
+        expect(tileset.url).toEqual('./Data/Cesium3DTiles/Tilesets/TilesetOfTilesets/tileset3.json');
+        expect(tileset._tilesetUrl).toEqual('./Data/Cesium3DTiles/Tilesets/TilesetOfTilesets/tileset3.json');
     });
 
     it('url and tilesJson set up correctly given directory without trailing slash', function() {
         var tileset = new Cesium3DTileset({
             url : './Data/Cesium3DTiles/Tilesets/TilesetOfTilesets'
         });
-<<<<<<< HEAD
-        expect(tileset._url).toEqual('./Data/Cesium3DTiles/Tilesets/TilesetOfTilesets/');
-        expect(tileset._tilesJson).toEqual('./Data/Cesium3DTiles/Tilesets/TilesetOfTilesets/tileset.json');
-=======
         expect(tileset.url).toEqual('./Data/Cesium3DTiles/Tilesets/TilesetOfTilesets');
-        expect(tileset._tilesetUrl).toEqual('./Data/Cesium3DTiles/Tilesets/TilesetOfTilesets/tiles.json');
->>>>>>> de73eb0f
+        expect(tileset._tilesetUrl).toEqual('./Data/Cesium3DTiles/Tilesets/TilesetOfTilesets/tileset.json');
     });
 
     it('url and tilesJson set up correctly given directory with trailing slash', function() {
         var tileset = new Cesium3DTileset({
             url : './Data/Cesium3DTiles/Tilesets/TilesetOfTilesets/'
         });
-<<<<<<< HEAD
-        expect(tileset._url).toEqual('./Data/Cesium3DTiles/Tilesets/TilesetOfTilesets/');
-        expect(tileset._tilesJson).toEqual('./Data/Cesium3DTiles/Tilesets/TilesetOfTilesets/tileset.json');
-=======
         expect(tileset.url).toEqual('./Data/Cesium3DTiles/Tilesets/TilesetOfTilesets/');
-        expect(tileset._tilesetUrl).toEqual('./Data/Cesium3DTiles/Tilesets/TilesetOfTilesets/tiles.json');
->>>>>>> de73eb0f
+        expect(tileset._tilesetUrl).toEqual('./Data/Cesium3DTiles/Tilesets/TilesetOfTilesets/tileset.json');
     });
 
     it('resolves readyPromise', function() {
