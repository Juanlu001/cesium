--- conflicted
+++ resolved
@@ -455,11 +455,7 @@
 
     it('has czm_inverseModelView', function() {
         var us = context.getUniformState();
-<<<<<<< HEAD
-        us.update(createFrameState(createMockCamera(Matrix4.clone(Matrix4.IDENTITY))));
-=======
-        us.update(context, createFrameState(createMockCamera(Matrix4.IDENTITY.clone())));
->>>>>>> 4cd40e8c
+        us.update(context, createFrameState(createMockCamera(Matrix4.clone(Matrix4.IDENTITY))));
 
         var fs =
             'void main() { ' +
@@ -478,11 +474,7 @@
 
     it('has czm_inverseModelView3D', function() {
         var us = context.getUniformState();
-<<<<<<< HEAD
-        us.update(createFrameState(createMockCamera(Matrix4.clone(Matrix4.IDENTITY))));
-=======
-        us.update(context, createFrameState(createMockCamera(Matrix4.IDENTITY.clone())));
->>>>>>> 4cd40e8c
+        us.update(context, createFrameState(createMockCamera(Matrix4.clone(Matrix4.IDENTITY))));
 
         var fs =
             'void main() { ' +
