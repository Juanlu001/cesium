<!DOCTYPE html>
<html lang="en">
<head>
    <meta charset="utf-8">
    <meta http-equiv="X-UA-Compatible" content="IE=Edge,chrome=1">  <!-- Use Chrome Frame in IE -->
    <meta name="viewport" content="width=device-width, height=device-height, initial-scale=1, maximum-scale=1, minimum-scale=1, user-scalable=no">
    <meta name="description" content="Use the mouse to select and manipulate objects in the scene.">
    <meta name="cesium-sandcastle-labels" content="Showcases">
    <title>Cesium Demo</title>
    <script type="text/javascript" src="../Sandcastle-header.js"></script>
    <script type="text/javascript" src="../../../ThirdParty/requirejs-2.1.6/require.js"></script>
    <script type="text/javascript">
    require.config({
        baseUrl : '../../../Source',
        waitSeconds : 60
    });
    </script>
</head>
<body class="sandcastle-loading" data-sandcastle-bucket="bucket-requirejs.html" data-sandcastle-title="Cesium">
<style>
    @import url(../templates/bucket.css);
</style>
<div id="cesiumContainer" class="fullSize"></div>
<div id="loadingOverlay"><h1>Loading...</h1></div>
<div id="toolbar"></div>
<script id="cesium_sandcastle_script">
require(['Cesium'], function(Cesium) {
    "use strict";

    var handler;
    var label;
    var billboard;

    function addBillboard(scene, ellipsoid) {
        var primitives = scene.getPrimitives();
        var image = new Image();
        image.onload = function() {
            var billboards = new Cesium.BillboardCollection();
            var textureAtlas = scene.getContext().createTextureAtlas({image : image});
            billboards.setTextureAtlas(textureAtlas);
            billboard = billboards.add({
                position : ellipsoid.cartographicToCartesian(Cesium.Cartographic.fromDegrees(-75.59777, 40.03883)),
                imageIndex : 0
            });
            primitives.add(billboards);
        };
        image.src = '../images/Cesium_Logo_overlay.png';
    }
    
    function addOverlappingPolygons(scene, ellipsoid) {
        var primitives = scene.getPrimitives();
        
        // Construct the primitives.
        var redPolygon = new Cesium.Polygon();
        redPolygon.setPositions(ellipsoid.cartographicArrayToCartesianArray([Cesium.Cartographic.fromDegrees(-70.0, 30.0), Cesium.Cartographic.fromDegrees(-60.0, 30.0), Cesium.Cartographic.fromDegrees(-60.0, 40.0), Cesium.Cartographic.fromDegrees(-70.0, 40.0)]));
        redPolygon.material.uniforms.color = {
            red : 1.0,
            green : 0.0,
            blue : 0.0,
            alpha : 0.5
        };

        var bluePolygon = new Cesium.Polygon();
        bluePolygon.setPositions(ellipsoid.cartographicArrayToCartesianArray([Cesium.Cartographic.fromDegrees(-75.0, 34.0), Cesium.Cartographic.fromDegrees(-63.0, 34.0), Cesium.Cartographic.fromDegrees(-63.0, 40.0), Cesium.Cartographic.fromDegrees(-75.0, 40.0)]));
        bluePolygon.material.uniforms.color = {
            red : 0.0,
            green : 0.0,
            blue : 1.0,
            alpha : 0.5
        };

        var greenPolygon = new Cesium.Polygon();
        greenPolygon.setPositions(ellipsoid.cartographicArrayToCartesianArray([Cesium.Cartographic.fromDegrees(-67.0, 36.0), Cesium.Cartographic.fromDegrees(-55.0, 36.0), Cesium.Cartographic.fromDegrees(-55.0, 30.0), Cesium.Cartographic.fromDegrees(-67.0, 30.0)]));
        greenPolygon.material.uniforms.color = {
            red : 0.0,
            green : 1.0,
            blue : 0.0,
            alpha : 0.5
        };
        
        // Give polygons identifiers for easy lookup later
        redPolygon.id = 0;
        bluePolygon.id = 1;
        greenPolygon.id = 2;
        
        // simple flags used for multi-picking
        redPolygon.picked = false;
        bluePolygon.picked = false;
        greenPolygon.picked = false;

        // Add primitives from bottom to top.
        primitives.add(redPolygon);
        primitives.add(bluePolygon);
        primitives.add(greenPolygon);
    }
    
    function cleanup() {
        widget.scene.getPrimitives().removeAll();
        handler = handler && handler.destroy();
    }

    function pickCartographicPosition(scene, ellipsoid) {
        Sandcastle.declare(pickCartographicPosition);   // For highlighting in Sandcastle.

        var labels = new Cesium.LabelCollection();
        label = labels.add();
        scene.getPrimitives().add(labels);

        // Mouse over the globe to see the cartographic position
        handler = new Cesium.ScreenSpaceEventHandler(scene.getCanvas());
        handler.setInputAction(function(movement) {
            var cartesian = scene.getCamera().controller.pickEllipsoid(movement.endPosition, ellipsoid);
            if (cartesian) {
                var cartographic = ellipsoid.cartesianToCartographic(cartesian);
                label.setShow(true);
                label.setText('(' + Cesium.Math.toDegrees(cartographic.longitude).toFixed(2) + ', ' + Cesium.Math.toDegrees(cartographic.latitude).toFixed(2) + ')');
                label.setPosition(cartesian);
            } else {
                label.setText('');
            }
        }, Cesium.ScreenSpaceEventType.MOUSE_MOVE);
    }

    function pickBillboard(scene, ellipsoid) {
        Sandcastle.declare(pickBillboard);  // For highlighting in Sandcastle.
        addBillboard(scene, ellipsoid);

        // If the mouse is over the billboard, change its scale and color
        handler = new Cesium.ScreenSpaceEventHandler(scene.getCanvas());
        handler.setInputAction(
            function (movement) {
                if (Cesium.defined(billboard)) {
                    var pickedObject = scene.pick(movement.endPosition);
                    if (Cesium.defined(pickedObject) && (pickedObject.primitive === billboard)) {
                        billboard.setScale(2.0);
                        billboard.setColor({ red : 1.0, green : 1.0, blue : 0.0, alpha : 1.0 });
                    } else {
                        billboard.setScale(1.0);
                        billboard.setColor({ red : 1.0, green : 1.0, blue : 1.0, alpha : 1.0 });
                    }
                }
            },
            Cesium.ScreenSpaceEventType.MOUSE_MOVE
        );
    }

    function animateBillboardOnPick(scene, ellipsoid) {
        Sandcastle.declare(animateBillboardOnPick); // For highlighting in Sandcastle.
        addBillboard(scene, ellipsoid);

        var animation;

        function update(value) {
            billboard.setScale(value.scale);
            billboard.setColor({ red : value.red, blue : value.blue, green : value.green, alpha : value.alpha });
        }

        function complete() {
            animation = undefined;
            billboard.highlighted = !billboard.highlighted;
        }

        // If the mouse is over the billboard, change its scale and color.
        handler = new Cesium.ScreenSpaceEventHandler(scene.getCanvas());
        handler.setInputAction(function (movement) {
            if (billboard) {
                var pickedObject = scene.pick(movement.endPosition);
                if (Cesium.defined(pickedObject) && (pickedObject.primitive === billboard) && !billboard.highlighted) {
                    // on enter
                    animation = animation || scene.getAnimations().add({
                        onUpdate : update,
                        onComplete : complete,
                        startValue : {
                            scale : billboard.getScale(),
                            red   : billboard.getColor().red,
                            green : billboard.getColor().green,
                            blue  : billboard.getColor().blue,
                            alpha : billboard.getColor().alpha
                        },
                        stopValue : {
                            scale : 2.0,
                            red   : 1.0,
                            green : 1.0,
                            blue  : 0.0,
                            alpha : 1.0
                        },
                        duration : 500,
                        easingFunction : Cesium.Tween.Easing.Quartic.Out
                    });
                }
                else if ((pickedObject !== billboard) && billboard.highlighted) {
                    // on exit
                    animation = animation || scene.getAnimations().add({
                        onUpdate : update,
                        onComplete : complete,
                        startValue : {
                            scale : billboard.getScale(),
                            red   : billboard.getColor().red,
                            green : billboard.getColor().green,
                            blue  : billboard.getColor().blue,
                            alpha : billboard.getColor().alpha
                        },
                        stopValue : {
                            scale : 1.0,
                            red   : 1.0,
                            green : 1.0,
                            blue  : 1.0,
                            alpha : 1.0
                        },
                        duration : 500,
                        easingFunction : Cesium.Tween.Easing.Quartic.Out
                    });
                }
            }
        },
        Cesium.ScreenSpaceEventType.MOUSE_MOVE);
    }

    function erodeSensorOnClick(scene, ellipsoid) {
        Sandcastle.declare(erodeSensorOnClick); // For highlighting in Sandcastle.

        // Setup - Add the sensor.
        var modelMatrix = Cesium.Transforms.northEastDownToFixedFrame(ellipsoid.cartographicToCartesian(Cesium.Cartographic.fromDegrees(-90.0, 0.0)));
        modelMatrix = modelMatrix.multiply(Cesium.Matrix4.fromTranslation(new Cesium.Cartesian3(3000000.0, 0.0, -3000000.0)));
        var sensors = new Cesium.SensorVolumeCollection();
        var sensor = sensors.addRectangularPyramid({
            modelMatrix : modelMatrix,
            radius : 20000000.0,
            xHalfAngle : Cesium.Math.toRadians(40.0),
            yHalfAngle : Cesium.Math.toRadians(20.0),
            showIntersection : false,
            material : Cesium.Material.fromType('Erosion')
        });
        scene.getPrimitives().add(sensors);

        // If the mouse is over the sensor, change start the erosion animation.
        var eroding = false;
        handler = new Cesium.ScreenSpaceEventHandler(scene.getCanvas());
        handler.setInputAction(
            function (movement) {
                var pickedObject = scene.pick(movement.position);
                if (!eroding && Cesium.defined(pickedObject) && (pickedObject.primitive === sensor)) {
                    // Prevent multiple erosions
                    eroding = true;
                    scene.getAnimations().addProperty(sensor.material.uniforms, 'time', 1.0, 0.0, {
                        onComplete : function() {
                            if (!sensors.isDestroyed()) {
                                sensors.remove(sensor);
                            }
                        }
                    });
                }
            }, Cesium.ScreenSpaceEventType.LEFT_CLICK);
    }

    function layerCompositePrimitive(scene, ellipsoid) {
        Sandcastle.declare(layerCompositePrimitive);    // For highlighting in Sandcastle.
        addOverlappingPolygons(scene, ellipsoid);
        
        var primitives = scene.getPrimitives();
        // Move the primitive that the mouse is over to the top.
        handler = new Cesium.ScreenSpaceEventHandler(scene.getCanvas());
            handler.setInputAction(function(movement) {
                var p = scene.pick(movement.endPosition);
                if (Cesium.defined(p) && primitives.contains(p.primitive)) {
                    primitives.raiseToTop(p.primitive);
                }
            }, Cesium.ScreenSpaceEventType.MOUSE_MOVE);
    }
    
    var originalColor= {};
    function multiPickPrimitives(scene, ellipsoid) {
        Sandcastle.declare(multiPickPrimitives);    // For highlighting in Sandcastle.
        addOverlappingPolygons(scene, ellipsoid);
        
        var primitives = scene.getPrimitives();
        // Move the primitive that the mouse is over to the top.
        handler = new Cesium.ScreenSpaceEventHandler(scene.getCanvas());
            handler.setInputAction(function(movement) {
                // clear picked flags
                var numberOfPrimitves = primitives.getLength();
                for (var i = 0; i < numberOfPrimitves; ++i) {
                    var p = primitives.get(i);
                    p.processedPick = false;
                }
            
                // get an array of all primitives at the mouse position
                var pickedObjects = scene.drillPick(movement.endPosition);
                if(Cesium.defined(pickedObjects)) {
                    for( i=0; i<pickedObjects.length; ++i) {
                        var polygon = pickedObjects[i].primitive;
                        
                        if(polygon.picked === false) {
                            originalColor[polygon.id] = polygon.material.uniforms.color;
                            polygon.material.uniforms.color = {
                                red : 1.0,
                                green : 1.0,
                                blue : 0.0,
                                alpha : 0.5
                            };
                            polygon.picked = true;
                        }
                        
                        polygon.processedPick = true;
                    }
                }
                
                // return unpicked primitives to their original color
                for (i = 0; i < numberOfPrimitves; ++i) {
                    var primitive = primitives.get(i);
                    
                    if(primitive.processedPick === false && Cesium.defined(originalColor[primitive.id])) {
                        primitive.material.uniforms.color = originalColor[primitive.id];
                        primitive.picked = false;
                    }
                }
            }, Cesium.ScreenSpaceEventType.MOUSE_MOVE);

<<<<<<< HEAD
=======
        // Add primitives from bottom to top.
        var redPolygon = primitives.add(new Cesium.Polygon({
            positions : ellipsoid.cartographicArrayToCartesianArray([
                Cesium.Cartographic.fromDegrees(-70.0, 30.0),
                Cesium.Cartographic.fromDegrees(-60.0, 30.0),
                Cesium.Cartographic.fromDegrees(-60.0, 40.0),
                Cesium.Cartographic.fromDegrees(-70.0, 40.0)
            ])
        }));
        redPolygon.material.uniforms.color = new Cesium.Color(1.0, 0.0, 0.0, 0.5);

        var bluePolygon = primitives.add(new Cesium.Polygon({
            positions : ellipsoid.cartographicArrayToCartesianArray([
                Cesium.Cartographic.fromDegrees(-75.0, 34.0),
                Cesium.Cartographic.fromDegrees(-63.0, 34.0),
                Cesium.Cartographic.fromDegrees(-63.0, 40.0),
                Cesium.Cartographic.fromDegrees(-75.0, 40.0)
            ])
        }));
        bluePolygon.material.uniforms.color = new Cesium.Color(0.0, 0.0, 1.0, 0.5);

        var greenPolygon = primitives.add(new Cesium.Polygon({
            positions : ellipsoid.cartographicArrayToCartesianArray([
                Cesium.Cartographic.fromDegrees(-67.0, 36.0),
                Cesium.Cartographic.fromDegrees(-55.0, 36.0),
                Cesium.Cartographic.fromDegrees(-55.0, 30.0),
                Cesium.Cartographic.fromDegrees(-67.0, 30.0)
            ])
        }));
        greenPolygon.material.uniforms.color = new Cesium.Color(0.0, 1.0, 0.0, 0.5);
>>>>>>> 92babfac
    }
    
    function drawExtent(scene, ellipsoid) {
        Sandcastle.declare(drawExtent);    // For highlighting in Sandcastle.
        
        var DrawExtentHelper = function(scene, handler) {
            this._canvas = scene.getCanvas();
            this._scene = scene;
            this._ellipsoid = scene.getPrimitives().getCentralBody().getEllipsoid();
            this._finishHandler = handler;
            this._mouseHandler = new Cesium.ScreenSpaceEventHandler(this._canvas);
            this._extentPrimitive = new Cesium.ExtentPrimitive();
            this._extentPrimitive.asynchronous = false;
            this._scene.getPrimitives().add(this._extentPrimitive);
        };
        
        DrawExtentHelper.prototype.enableInput = function() {
            var controller = this._scene.getScreenSpaceCameraController();
            
            controller.enableTranslate = true;
            controller.enableZoom = true;
            controller.enableRotate = true;
            controller.enableTilt = true;
            controller.enableLook = true;
        };
        
        DrawExtentHelper.prototype.disableInput = function() {
            var controller = this._scene.getScreenSpaceCameraController();
            
            controller.enableTranslate = false;
            controller.enableZoom = false;
            controller.enableRotate = false;
            controller.enableTilt = false;
            controller.enableLook = false;
        };
        
        DrawExtentHelper.prototype.getExtent = function(mn, mx) {
            var e = new Cesium.Extent();

            // Re-order so west < east and south < north
            e.west = Math.min(mn.longitude, mx.longitude);
            e.east = Math.max(mn.longitude, mx.longitude);
            e.south = Math.min(mn.latitude, mx.latitude);
            e.north = Math.max(mn.latitude, mx.latitude);

            // Check for approx equal (shouldn't require abs due to re-order)
            var epsilon = Cesium.Math.EPSILON7;

            if ((e.east - e.west) < epsilon) {
                e.east += epsilon * 2.0;
            }

            if ((e.north - e.south) < epsilon) {
                e.north += epsilon * 2.0;
            }

            return e;
        };
        
        DrawExtentHelper.prototype.setPolyPts = function(mn, mx) {
            this._extentPrimitive.extent = this.getExtent(mn, mx);
        };
        
        DrawExtentHelper.prototype.setToDegrees = function(w, s, e, n) {
            var toRad = Cesium.Math.toRadians;
            var mn = new Cesium.Cartographic(toRad(w), toRad(s));
            var mx = new Cesium.Cartographic(toRad(e), toRad(n));
            this.setPolyPts(mn, mx);
        };
        
        DrawExtentHelper.prototype.handleRegionStop = function(movement) {
            this.enableInput();
            var cartesian = this._scene.getCamera().controller.pickEllipsoid(movement.position,
                    this._ellipsoid);
            if (cartesian) {
                this._click2 = this._ellipsoid.cartesianToCartographic(cartesian);
            }
            this._mouseHandler.destroy();

            this._finishHandler(this.getExtent(this._click1, this._click2));
        };
        
        DrawExtentHelper.prototype.handleRegionInter = function(movement) {
            var cartesian = this._scene.getCamera().controller.pickEllipsoid(movement.endPosition,
                    this._ellipsoid);
            if (cartesian) {
                var cartographic = this._ellipsoid.cartesianToCartographic(cartesian);
                this.setPolyPts(this._click1, cartographic);
            }
        };
        
        DrawExtentHelper.prototype.handleRegionStart = function(movement) {
            var cartesian = this._scene.getCamera().controller.pickEllipsoid(movement.position,
                    this._ellipsoid);
            if (cartesian) {
                var that = this;
                this._click1 = this._ellipsoid.cartesianToCartographic(cartesian);
                this._mouseHandler.setInputAction(function(movement) {
                    that.handleRegionStop(movement);
                }, Cesium.ScreenSpaceEventType.LEFT_UP);
                this._mouseHandler.setInputAction(function(movement) {
                    that.handleRegionInter(movement);
                }, Cesium.ScreenSpaceEventType.MOUSE_MOVE);
            }
        };
        
        DrawExtentHelper.prototype.start = function() {
            this.disableInput();

            var that = this;

            // Now wait for start
            this._mouseHandler.setInputAction(function(movement) {
                that.handleRegionStart(movement);
            }, Cesium.ScreenSpaceEventType.LEFT_DOWN);
        };
        
        // Actual instantiation...
        var myHandler = function(e) {
            var labels = new Cesium.LabelCollection();
            label = labels.add();
            scene.getPrimitives().add(labels);
            
            label.setShow(true);
            label.setText('(' +
                Cesium.Math.toDegrees(e.west).toFixed(2) + ', ' +
                Cesium.Math.toDegrees(e.south).toFixed(2) + ', ' +
                Cesium.Math.toDegrees(e.east).toFixed(2) + ', ' +
                Cesium.Math.toDegrees(e.north).toFixed(2) + ')');
            label.setScale(0.7);
            label.setPosition(widget.centralBody.getEllipsoid().cartographicToCartesian(e.getCenter()));
            label.setHorizontalOrigin( Cesium.HorizontalOrigin.CENTER );
        };
        var drawExtentHelper = new DrawExtentHelper(scene, myHandler);
        drawExtentHelper.start();
    }

    function createButtons(widget) {
        var ellipsoid = widget.centralBody.getEllipsoid();
        var scene = widget.scene;
        var toolbar = document.getElementById('toolbar');
        
        var button = document.createElement('button');
        button.className = 'cesium-button';
        button.onclick = function() {
            cleanup();
            pickCartographicPosition(scene, ellipsoid);
            Sandcastle.highlight(pickCartographicPosition);
        };
        button.textContent = 'Show Cartographic Position on Mouse Over';
        toolbar.appendChild(button);
        
        button = document.createElement('button');
        button.className = 'cesium-button';
        button.onclick = function() {
            cleanup();
            pickBillboard(scene, ellipsoid);
            Sandcastle.highlight(pickBillboard);
        };
        button.textContent = 'Pick Billboard';
        toolbar.appendChild(button);
        
        button = document.createElement('button');
        button.className = 'cesium-button';
        button.onclick = function() {
            cleanup();
            animateBillboardOnPick(scene, ellipsoid);
            Sandcastle.highlight(animateBillboardOnPick);
        };
        button.textContent = 'Animate Billboard on Pick';
        toolbar.appendChild(button);

        button = document.createElement('button');
        button.className = 'cesium-button';
        button.onclick = function() {
            cleanup();
            erodeSensorOnClick(scene, ellipsoid);
            Sandcastle.highlight(erodeSensorOnClick);
        };
        button.textContent = 'Erode Sensor on Click';
        toolbar.appendChild(button);
        
        button = document.createElement('button');
        button.className = 'cesium-button';
        button.onclick = function() {
            cleanup();
            layerCompositePrimitive(scene, ellipsoid);
            Sandcastle.highlight(layerCompositePrimitive);
        };
        button.textContent = 'Layer Primitives';
        toolbar.appendChild(button);
        
        button = document.createElement('button');
        button.className = 'cesium-button';
        button.onclick = function() {
            cleanup();
            multiPickPrimitives(scene, ellipsoid);
            Sandcastle.highlight(multiPickPrimitives);
        };
        button.textContent = 'Drill-Down Picking';
        toolbar.appendChild(button);

        button = document.createElement('button');
        button.className = 'cesium-button';
        button.onclick = function() {
            cleanup();
            drawExtent(scene, ellipsoid);
            Sandcastle.highlight(drawExtent);
        };
        button.textContent = 'Drag to Draw Extent';
        toolbar.appendChild(button);
    }

    var widget = new Cesium.CesiumWidget('cesiumContainer');

    createButtons(widget);
    pickCartographicPosition(widget.scene, widget.centralBody.getEllipsoid());

    Sandcastle.finishedLoading();
});
</script>
</body>
</html><|MERGE_RESOLUTION|>--- conflicted
+++ resolved
@@ -50,33 +50,36 @@
     function addOverlappingPolygons(scene, ellipsoid) {
         var primitives = scene.getPrimitives();
         
-        // Construct the primitives.
-        var redPolygon = new Cesium.Polygon();
-        redPolygon.setPositions(ellipsoid.cartographicArrayToCartesianArray([Cesium.Cartographic.fromDegrees(-70.0, 30.0), Cesium.Cartographic.fromDegrees(-60.0, 30.0), Cesium.Cartographic.fromDegrees(-60.0, 40.0), Cesium.Cartographic.fromDegrees(-70.0, 40.0)]));
-        redPolygon.material.uniforms.color = {
-            red : 1.0,
-            green : 0.0,
-            blue : 0.0,
-            alpha : 0.5
-        };
-
-        var bluePolygon = new Cesium.Polygon();
-        bluePolygon.setPositions(ellipsoid.cartographicArrayToCartesianArray([Cesium.Cartographic.fromDegrees(-75.0, 34.0), Cesium.Cartographic.fromDegrees(-63.0, 34.0), Cesium.Cartographic.fromDegrees(-63.0, 40.0), Cesium.Cartographic.fromDegrees(-75.0, 40.0)]));
-        bluePolygon.material.uniforms.color = {
-            red : 0.0,
-            green : 0.0,
-            blue : 1.0,
-            alpha : 0.5
-        };
-
-        var greenPolygon = new Cesium.Polygon();
-        greenPolygon.setPositions(ellipsoid.cartographicArrayToCartesianArray([Cesium.Cartographic.fromDegrees(-67.0, 36.0), Cesium.Cartographic.fromDegrees(-55.0, 36.0), Cesium.Cartographic.fromDegrees(-55.0, 30.0), Cesium.Cartographic.fromDegrees(-67.0, 30.0)]));
-        greenPolygon.material.uniforms.color = {
-            red : 0.0,
-            green : 1.0,
-            blue : 0.0,
-            alpha : 0.5
-        };
+        // Add primitives from bottom to top.
+        var redPolygon = primitives.add(new Cesium.Polygon({
+            positions : ellipsoid.cartographicArrayToCartesianArray([
+                Cesium.Cartographic.fromDegrees(-70.0, 30.0),
+                Cesium.Cartographic.fromDegrees(-60.0, 30.0),
+                Cesium.Cartographic.fromDegrees(-60.0, 40.0),
+                Cesium.Cartographic.fromDegrees(-70.0, 40.0)
+            ])
+        }));
+        redPolygon.material.uniforms.color = new Cesium.Color(1.0, 0.0, 0.0, 0.5);
+
+        var bluePolygon = primitives.add(new Cesium.Polygon({
+            positions : ellipsoid.cartographicArrayToCartesianArray([
+                Cesium.Cartographic.fromDegrees(-75.0, 34.0),
+                Cesium.Cartographic.fromDegrees(-63.0, 34.0),
+                Cesium.Cartographic.fromDegrees(-63.0, 40.0),
+                Cesium.Cartographic.fromDegrees(-75.0, 40.0)
+            ])
+        }));
+        bluePolygon.material.uniforms.color = new Cesium.Color(0.0, 0.0, 1.0, 0.5);
+
+        var greenPolygon = primitives.add(new Cesium.Polygon({
+            positions : ellipsoid.cartographicArrayToCartesianArray([
+                Cesium.Cartographic.fromDegrees(-67.0, 36.0),
+                Cesium.Cartographic.fromDegrees(-55.0, 36.0),
+                Cesium.Cartographic.fromDegrees(-55.0, 30.0),
+                Cesium.Cartographic.fromDegrees(-67.0, 30.0)
+            ])
+        }));
+        greenPolygon.material.uniforms.color = new Cesium.Color(0.0, 1.0, 0.0, 0.5);
         
         // Give polygons identifiers for easy lookup later
         redPolygon.id = 0;
@@ -87,11 +90,6 @@
         redPolygon.picked = false;
         bluePolygon.picked = false;
         greenPolygon.picked = false;
-
-        // Add primitives from bottom to top.
-        primitives.add(redPolygon);
-        primitives.add(bluePolygon);
-        primitives.add(greenPolygon);
     }
     
     function cleanup() {
@@ -316,39 +314,6 @@
                 }
             }, Cesium.ScreenSpaceEventType.MOUSE_MOVE);
 
-<<<<<<< HEAD
-=======
-        // Add primitives from bottom to top.
-        var redPolygon = primitives.add(new Cesium.Polygon({
-            positions : ellipsoid.cartographicArrayToCartesianArray([
-                Cesium.Cartographic.fromDegrees(-70.0, 30.0),
-                Cesium.Cartographic.fromDegrees(-60.0, 30.0),
-                Cesium.Cartographic.fromDegrees(-60.0, 40.0),
-                Cesium.Cartographic.fromDegrees(-70.0, 40.0)
-            ])
-        }));
-        redPolygon.material.uniforms.color = new Cesium.Color(1.0, 0.0, 0.0, 0.5);
-
-        var bluePolygon = primitives.add(new Cesium.Polygon({
-            positions : ellipsoid.cartographicArrayToCartesianArray([
-                Cesium.Cartographic.fromDegrees(-75.0, 34.0),
-                Cesium.Cartographic.fromDegrees(-63.0, 34.0),
-                Cesium.Cartographic.fromDegrees(-63.0, 40.0),
-                Cesium.Cartographic.fromDegrees(-75.0, 40.0)
-            ])
-        }));
-        bluePolygon.material.uniforms.color = new Cesium.Color(0.0, 0.0, 1.0, 0.5);
-
-        var greenPolygon = primitives.add(new Cesium.Polygon({
-            positions : ellipsoid.cartographicArrayToCartesianArray([
-                Cesium.Cartographic.fromDegrees(-67.0, 36.0),
-                Cesium.Cartographic.fromDegrees(-55.0, 36.0),
-                Cesium.Cartographic.fromDegrees(-55.0, 30.0),
-                Cesium.Cartographic.fromDegrees(-67.0, 30.0)
-            ])
-        }));
-        greenPolygon.material.uniforms.color = new Cesium.Color(0.0, 1.0, 0.0, 0.5);
->>>>>>> 92babfac
     }
     
     function drawExtent(scene, ellipsoid) {
