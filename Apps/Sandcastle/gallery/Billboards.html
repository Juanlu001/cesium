<!DOCTYPE html>
<html lang="en">
<head>
    <meta charset="utf-8">
    <meta http-equiv="X-UA-Compatible" content="IE=Edge,chrome=1">  <!-- Use Chrome Frame in IE -->
    <meta name="viewport" content="width=device-width, height=device-height, initial-scale=1, maximum-scale=1, minimum-scale=1, user-scalable=no">
    <meta name="description" content="Add billboard images, points, and markers to the scene.">
    <meta name="cesium-sandcastle-labels" content="Beginner, Showcases">
    <title>Cesium Demo</title>
    <script type="text/javascript" src="../Sandcastle-header.js"></script>
    <script type="text/javascript" src="../../../ThirdParty/requirejs-2.1.9/require.js"></script>
    <script type="text/javascript">
    require.config({
        baseUrl : '../../../Source',
        waitSeconds : 60
    });
    </script>
</head>
<body class="sandcastle-loading" data-sandcastle-bucket="bucket-requirejs.html" data-sandcastle-title="Cesium">
<style>
    @import url(../templates/bucket.css);
</style>
<div id="cesiumContainer" class="fullSize"></div>
<div id="loadingOverlay"><h1>Loading...</h1></div>
<div id="toolbar"></div>
<script id="cesium_sandcastle_script">
require(['Cesium'], function(Cesium) {
    "use strict";

    function addBillboard(scene, ellipsoid) {
        Sandcastle.declare(addBillboard); // For highlighting in Sandcastle.
        var image = new Image();
        image.onload = function() {
            var billboards = new Cesium.BillboardCollection();
            var textureAtlas = scene.getContext().createTextureAtlas({
                image : image
            });
            billboards.setTextureAtlas(textureAtlas);

            billboards.add({
                position : ellipsoid.cartographicToCartesian(Cesium.Cartographic.fromDegrees(-75.59777, 40.03883)),
                imageIndex : 0
            });
            scene.getPrimitives().add(billboards);
        };
        image.src = '../images/Cesium_Logo_overlay.png';
    }

    function setBillboardPropertiesAtCreation(scene, ellipsoid) {
        Sandcastle.declare(setBillboardPropertiesAtCreation); // For highlighting in Sandcastle.
        var image = new Image();
        image.onload = function() {
            var billboards = new Cesium.BillboardCollection();
            var textureAtlas = scene.getContext().createTextureAtlas({
                image : image
            });
            billboards.setTextureAtlas(textureAtlas);

            billboards.add({
                show : true, // default
                position : ellipsoid.cartographicToCartesian(Cesium.Cartographic.fromDegrees(-75.59777, 40.03883)),
                pixelOffset : new Cesium.Cartesian2(0, 50), // default: (0, 0)
                eyeOffset : new Cesium.Cartesian3(0.0, 0.0, 0.0), // default
                horizontalOrigin : Cesium.HorizontalOrigin.CENTER, // default
                verticalOrigin : Cesium.VerticalOrigin.BOTTOM, // default: CENTER
                scale : 2.0, // default: 1.0
                imageIndex : 0, // default: -1
                color : Cesium.Color.LIME, // default: WHITE
                rotation : Cesium.Math.PI_OVER_FOUR, // default: 0.0
                alignedAxis : Cesium.Cartesian3.ZERO, // default
                width : 100, // default: undefined
                height : 25 // default: undefined
            });
            scene.getPrimitives().add(billboards);
        };
        image.src = '../images/Cesium_Logo_overlay.png';
    }

    function setBillboardProperties(scene, ellipsoid) {
        Sandcastle.declare(setBillboardProperties); // For highlighting in Sandcastle.
        var image = new Image();
        image.onload = function() {
            var billboards = new Cesium.BillboardCollection();
            var textureAtlas = scene.getContext().createTextureAtlas({
                image : image
            });
            billboards.setTextureAtlas(textureAtlas);

            // add() returns a Billboard object containing functions to change
            // the billboard's position and appearance.
            var b = billboards.add({
                position : ellipsoid.cartographicToCartesian(Cesium.Cartographic.fromDegrees(-75.59777, 40.03883)),
                imageIndex : 0
            });

            b.setPosition(ellipsoid.cartographicToCartesian(Cesium.Cartographic.fromDegrees(-75.59777, 40.03883, 300000.0)));
            b.setScale(3.0);
            b.setColor(new Cesium.Color(1.0, 1.0, 1.0, 0.25));

            scene.getPrimitives().add(billboards);
        };
        image.src = '../images/Cesium_Logo_overlay.png';
    }

    function addMultipleBillboards(scene, ellipsoid) {
        Sandcastle.declare(addMultipleBillboards); // For highlighting in Sandcastle.
        Cesium.when.all([
                         Cesium.loadImage('../images/Cesium_Logo_overlay.png'),
                         Cesium.loadImage('../images/facility.gif')
                        ],
                        function(images) {
            // Once both images are downloaded, they are combined into one image,
            // called a texture atlas, which is assigned to a billboard-collection.
            // Several billboards can be added to the same collection; each billboard
            // references an image in the texture atlas.

            var billboards = new Cesium.BillboardCollection();
            var textureAtlas = scene.getContext().createTextureAtlas({
                images : images
            });
            billboards.setTextureAtlas(textureAtlas);

            // Logo
            billboards.add({
                position : ellipsoid.cartographicToCartesian(Cesium.Cartographic.fromDegrees(-75.59777, 40.03883)),
                imageIndex : 0
            });

            // Facility
            billboards.add({
                position : ellipsoid.cartographicToCartesian(Cesium.Cartographic.fromDegrees(-80.50, 35.14)),
                imageIndex : 1
            });

            // Facility
            billboards.add({
                position : ellipsoid.cartographicToCartesian(Cesium.Cartographic.fromDegrees(-80.12, 25.46)),
                imageIndex : 1
            });

            scene.getPrimitives().add(billboards);
        });
    }

    function scaleBillboardByDistance(scene, ellipsoid) {
        Sandcastle.declare(scaleBillboardByDistance); // For highlighting in Sandcastle.
        var image = new Image();
        image.onload = function() {
            var billboards = new Cesium.BillboardCollection();
            var textureAtlas = scene.getContext().createTextureAtlas({
                image : image
            });
            billboards.setTextureAtlas(textureAtlas);

            billboards.add({
                position : ellipsoid.cartographicToCartesian(Cesium.Cartographic.fromDegrees(-75.59777, 40.03883)),
                imageIndex : 0,
                scaleByDistance : new Cesium.NearFarScalar(1.5e2, 2.0, 1.5e7, 0.5)
            });
            scene.getPrimitives().add(billboards);
        };
        image.src = '../images/facility.gif';
    }

    function billboardTranslucencyByDistance(scene, ellipsoid) {
        Sandcastle.declare(billboardTranslucencyByDistance); // For highlighting in Sandcastle.
        var image = new Image();
        image.onload = function() {
            var billboards = new Cesium.BillboardCollection();
            var textureAtlas = scene.getContext().createTextureAtlas({
                image : image
            });
            billboards.setTextureAtlas(textureAtlas);

            billboards.add({
                position : ellipsoid.cartographicToCartesian(Cesium.Cartographic.fromDegrees(-75.59777, 40.03883)),
                imageIndex : 0,
                translucencyByDistance : new Cesium.NearFarScalar(1.5e2, 1.0, 1.5e7, 0.2)
            });
            scene.getPrimitives().add(billboards);
        };
        image.src = '../images/Cesium_Logo_overlay.png';
    }

    function billboardPixelOffsetScaleByDistance(scene, ellipsoid) {
        Sandcastle.declare(billboardPixelOffsetScaleByDistance); // For highlighting in Sandcastle.

        Cesium.when.all([
                         Cesium.loadImage('../images/Cesium_Logo_overlay.png'),
                         Cesium.loadImage('../images/facility.gif')
                        ],
                        function(images) {
            var billboards = new Cesium.BillboardCollection();
            var textureAtlas = scene.getContext().createTextureAtlas({
                images : images
            });
            billboards.setTextureAtlas(textureAtlas);

            // As viewer zooms closer to facility billboard,
            // increase pixelOffset on CesiumLogo billboard to this height
            var facilityHeight = images[1].height;

            // colocated billboards, separate as viewer gets closer
            billboards.add({
                position : ellipsoid.cartographicToCartesian(Cesium.Cartographic.fromDegrees(-75.59777, 40.03883)),
                horizontalOrigin : Cesium.HorizontalOrigin.CENTER,
                verticalOrigin : Cesium.VerticalOrigin.BOTTOM,
                imageIndex : 1,
            });
            billboards.add({
                position : ellipsoid.cartographicToCartesian(Cesium.Cartographic.fromDegrees(-75.59777, 40.03883)),
                imageIndex : 0,
                horizontalOrigin : Cesium.HorizontalOrigin.CENTER,
                verticalOrigin : Cesium.VerticalOrigin.BOTTOM,
                pixelOffset : new Cesium.Cartesian2(0.0, facilityHeight),
                pixelOffsetScaleByDistance : new Cesium.NearFarScalar(1.0e3, 1.0, 1.5e6, 0.0),
                translucencyByDistance : new Cesium.NearFarScalar(1.0e3, 1.0, 1.5e6, 0.1)
            });
            scene.getPrimitives().add(billboards);
        });
    }

    function addPointBillboards(scene, ellipsoid) {
        Sandcastle.declare(addPointBillboards); // For highlighting in Sandcastle.
        // A white circle is drawn into a 2D canvas.  The canvas is used as
        // a texture for billboards, each of which applies a different color
        // and scale to change the point's appearance.
        //
        // The 2D canvas can draw much more than circles.  See:
        // https://developer.mozilla.org/en/Canvas_tutorial
        var canvas = document.createElement('canvas');
        canvas.width = 16;
        canvas.height = 16;
        var context2D = canvas.getContext('2d');
        context2D.beginPath();
        context2D.arc(8, 8, 8, 0, Cesium.Math.TWO_PI, true);
        context2D.closePath();
        context2D.fillStyle = 'rgb(255, 255, 255)';
        context2D.fill();

        var billboards = new Cesium.BillboardCollection();
        var textureAtlas = scene.getContext().createTextureAtlas({
            image : canvas
        });
        billboards.setTextureAtlas(textureAtlas);

        billboards.add({
            position : ellipsoid.cartographicToCartesian(Cesium.Cartographic.fromDegrees(-75.59777, 40.03883)),
            color : Cesium.Color.RED,
            scale : 0.5,
            imageIndex : 0
        });

        billboards.add({
            position : ellipsoid.cartographicToCartesian(Cesium.Cartographic.fromDegrees(-80.50, 35.14)),
            color : Cesium.Color.BLUE,
            imageIndex : 0
        });

        billboards.add({
            position : ellipsoid.cartographicToCartesian(Cesium.Cartographic.fromDegrees(-80.12, 25.46)),
            color : Cesium.Color.LIME,
            scale : 2,
            imageIndex : 0
        });

        scene.getPrimitives().add(billboards);
    }

    function addMarkerBillboards(scene, ellipsoid) {
        Sandcastle.declare(addMarkerBillboards); // For highlighting in Sandcastle.
        var image = new Image();
        image.onload = function() {
            var billboards = new Cesium.BillboardCollection();
            var textureAtlas = scene.getContext().createTextureAtlas({
                borderWidthInPixels : 0
            });

            // Break one image full of markers into many subregions.
            textureAtlas.addSubRegions(image, [
            // Dots, small to large, imageIndex 1 to 6
            { x : 91,  y : 11,  width : 6,  height : 6 },
            { x : 81,  y : 9,   width : 10, height : 10 },
            { x : 67,  y : 7,   width : 14, height : 14 },
            { x : 49,  y : 5,   width : 18, height : 18 },
            { x : 27,  y : 3,   width : 22, height : 22 },
            { x : 1,   y : 1,   width : 26, height : 26 },
            // Up-Triangles, small to large, imageIndex 7 to 12
            { x : 91,  y : 49,  width : 6,  height : 6 },
            { x : 81,  y : 47,  width : 10, height : 10 },
            { x : 67,  y : 45,  width : 14, height : 14 },
            { x : 49,  y : 43,  width : 18, height : 18 },
            { x : 27,  y : 41,  width : 22, height : 22 },
            { x : 1,   y : 39,  width : 26, height : 26 },
            // Down-Triangles, small to large, imageIndex 13 to 18
            { x : 31,  y : 29,  width : 6,  height : 6 },
            { x : 37,  y : 27,  width : 10, height : 10 },
            { x : 47,  y : 25,  width : 14, height : 14 },
            { x : 61,  y : 23,  width : 18, height : 18 },
            { x : 79,  y : 21,  width : 22, height : 22 },
            { x : 101, y : 19,  width : 26, height : 26 },
            // Up-Arrows, small to large, imageIndex 19 to 24
            { x : 91,  y : 84,  width : 6,  height : 6 },
            { x : 81,  y : 82,  width : 10, height : 10 },
            { x : 67,  y : 80,  width : 14, height : 14 },
            { x : 49,  y : 78,  width : 18, height : 18 },
            { x : 27,  y : 76,  width : 22, height : 22 },
            { x : 1,   y : 74,  width : 26, height : 26 },
            // Down-Arrows, small to large, imageIndex 25 to 30
            { x : 31,  y : 66,  width : 6,  height : 6 },
            { x : 37,  y : 64,  width : 10, height : 10 },
            { x : 47,  y : 62,  width : 14, height : 14 },
            { x : 61,  y : 60,  width : 18, height : 18 },
            { x : 79,  y : 58,  width : 22, height : 22 },
            { x : 101, y : 56,  width : 26, height : 26 },
            // X's, small to large, imageIndex 31 to 36
            { x : 91,  y : 111, width : 6,  height : 6 },
            { x : 81,  y : 109, width : 10, height : 10 },
            { x : 67,  y : 107, width : 14, height : 14 },
            { x : 49,  y : 105, width : 18, height : 18 },
            { x : 27,  y : 103, width : 22, height : 22 },
            { x : 1,   y : 101, width : 26, height : 26 },
            // Plus's, small to large, imageIndex 37 to 42
            { x : 92,  y : 120, width : 5,  height : 5 },
            { x : 109, y : 109, width : 10, height : 10 },
            { x : 107, y : 107, width : 14, height : 14 },
            { x : 105, y : 105, width : 18, height : 18 },
            { x : 103, y : 103, width : 22, height : 22 },
            { x : 101, y : 101, width : 26, height : 26 }]);

            billboards.setTextureAtlas(textureAtlas);

            // Add several billboards based on the above marker definitions.
            billboards.add({
                position : ellipsoid.cartographicToCartesian(Cesium.Cartographic.fromDegrees(-75.59777, 40.03883)),
                imageIndex : 10,
                scale : 1,
                color : Cesium.Color.LIME
            });
            billboards.add({
                position : ellipsoid.cartographicToCartesian(Cesium.Cartographic.fromDegrees(-84.0, 39.0)),
                imageIndex : 16,
                scale : 1,
                color : new Cesium.Color(0, 0.5, 1.0, 1.0)
            });
            billboards.add({
                position : ellipsoid.cartographicToCartesian(Cesium.Cartographic.fromDegrees(-70.0, 41.0)),
                imageIndex : 21,
                scale : 1,
                color : new Cesium.Color(0.5, 0.9, 1.0, 1.0)
            });
            billboards.add({
                position : ellipsoid.cartographicToCartesian(Cesium.Cartographic.fromDegrees(-73.0, 37.0)),
                imageIndex : 35,
                scale : 1,
                color : Cesium.Color.RED
            });
            billboards.add({
                position : ellipsoid.cartographicToCartesian(Cesium.Cartographic.fromDegrees(-79.0, 35.0)),
                imageIndex : 40,
                scale : 1,
                color : Cesium.Color.YELLOW
            });
            scene.getPrimitives().add(billboards);
        };
        image.src = '../images/whiteShapes.png';
    }

    function addBillboardsInReferenceframe(scene, ellipsoid) {
        Sandcastle.declare(addBillboardsInReferenceframe); // For highlighting in Sandcastle.
        var image = new Image();
        image.onload = function() {
            var billboards = new Cesium.BillboardCollection();
            var textureAtlas = scene.getContext().createTextureAtlas({
                image : image
            });
            billboards.setTextureAtlas(textureAtlas);

            var center = ellipsoid.cartographicToCartesian(Cesium.Cartographic.fromDegrees(-75.59777, 40.03883));
            billboards.modelMatrix = Cesium.Transforms.eastNorthUpToFixedFrame(center);
            // center
            billboards.add({
                imageIndex : 0,
                position : new Cesium.Cartesian3(0.0, 0.0, 0.0)
            });
            // east
            billboards.add({
                imageIndex : 0,
                position : new Cesium.Cartesian3(1000000.0, 0.0, 0.0)
            });
            // north
            billboards.add({
                imageIndex : 0,
                position : new Cesium.Cartesian3(0.0, 1000000.0, 0.0)
            });
            // up
            billboards.add({
                imageIndex : 0,
                position : new Cesium.Cartesian3(0.0, 0.0, 1000000.0)
            });
            scene.getPrimitives().add(billboards);
        };
        image.src = '../images/facility.gif';
    }

<<<<<<< HEAD
    function createButtons(widget) {
        var ellipsoid = widget.centralBody.getEllipsoid();
        var scene = widget.scene;
        var primitives = scene.getPrimitives();
        var toolbar = document.getElementById('toolbar');
        
        var button = document.createElement('button');
        button.className = 'cesium-button';
        button.onclick = function() {
            primitives.removeAll();
            addBillboard(scene, ellipsoid);
            Sandcastle.highlight(addBillboard);
        };
        button.textContent = 'Add billboard';
        toolbar.appendChild(button);

        button = document.createElement('button');
        button.className = 'cesium-button';
        button.onclick = function() {
            primitives.removeAll();
            setBillboardPropertiesAtCreation(scene, ellipsoid);
            Sandcastle.highlight(setBillboardPropertiesAtCreation);
        };
        button.textContent = 'Set billboard properties at creation';
        toolbar.appendChild(button);
        
        button = document.createElement('button');
        button.className = 'cesium-button';
        button.onclick = function() {
            primitives.removeAll();
            setBillboardProperties(scene, ellipsoid);
            Sandcastle.highlight(setBillboardProperties);
        };
        button.textContent = 'Change billboard properties';
        toolbar.appendChild(button);
        
        button = document.createElement('button');
        button.className = 'cesium-button';
        button.onclick = function() {
            primitives.removeAll();
            addMultipleBillboards(scene, ellipsoid);
            Sandcastle.highlight(addMultipleBillboards);
        };
        button.textContent = 'Add multiple billboards';
        toolbar.appendChild(button);

        button = document.createElement('button');
        button.className = 'cesium-button';
        button.onclick = function() {
            primitives.removeAll();
            addPointBillboards(scene, ellipsoid);
            Sandcastle.highlight(addPointBillboards);
        };
        button.textContent = 'Add point billboards';
        toolbar.appendChild(button);

        button = document.createElement('button');
        button.className = 'cesium-button';
        button.onclick = function() {
            primitives.removeAll();
            addMarkerBillboards(scene, ellipsoid);
            Sandcastle.highlight(addMarkerBillboards);
        };
        button.textContent = 'Add marker billboards';
        toolbar.appendChild(button);
        
        button = document.createElement('button');
        button.className = 'cesium-button';
        button.onclick = function() {
            primitives.removeAll();
            addBillboardsInReferenceframe(scene, ellipsoid);
            Sandcastle.highlight(addBillboardsInReferenceframe);
        };
        button.textContent = 'Add billboards in reference frame';
        toolbar.appendChild(button);

        button = document.createElement('button');
        button.className = 'cesium-button';
        button.onclick = function() {
            primitives.removeAll();
            scaleBillboardByDistance(scene, ellipsoid);
            Sandcastle.highlight(scaleBillboardByDistance);
        };
        button.textContent = 'Scale by viewer distance';
        toolbar.appendChild(button);

        button = document.createElement('button');
        button.className = 'cesium-button';
        button.onclick = function() {
            primitives.removeAll();
            billboardTranslucencyByDistance(scene, ellipsoid);
            Sandcastle.highlight(billboardTranslucencyByDistance);
        };
        button.textContent = 'Fade by viewer distance';
        toolbar.appendChild(button);

        button = document.createElement('button');
        button.className = 'cesium-button';
        button.onclick = function() {
            primitives.removeAll();
            billboardPixelOffsetScaleByDistance(scene, ellipsoid);
            Sandcastle.highlight(billboardPixelOffsetScaleByDistance);
        };
        button.textContent = 'Offset by viewer distance';
        toolbar.appendChild(button);
    }

=======
>>>>>>> 68b55042
    var widget = new Cesium.CesiumWidget('cesiumContainer');

    var ellipsoid = widget.centralBody.getEllipsoid();
    var scene = widget.scene;
    var primitives = scene.getPrimitives();

    addBillboard(scene, ellipsoid);

    Sandcastle.addToolbarButton('Add billboard', function() {
        primitives.removeAll();
        addBillboard(scene, ellipsoid);
        Sandcastle.highlight(addBillboard);
    });

    Sandcastle.addToolbarButton('Set billboard properties at creation', function() {
        primitives.removeAll();
        setBillboardPropertiesAtCreation(scene, ellipsoid);
        Sandcastle.highlight(setBillboardPropertiesAtCreation);
    });

    Sandcastle.addToolbarButton('Change billboard properties', function() {
        primitives.removeAll();
        setBillboardProperties(scene, ellipsoid);
        Sandcastle.highlight(setBillboardProperties);
    });

    Sandcastle.addToolbarButton('Add multiple billboards', function() {
        primitives.removeAll();
        addMultipleBillboards(scene, ellipsoid);
        Sandcastle.highlight(addMultipleBillboards);
    });

    Sandcastle.addToolbarButton('Add point billboards', function() {
        primitives.removeAll();
        addPointBillboards(scene, ellipsoid);
        Sandcastle.highlight(addPointBillboards);
    });

    Sandcastle.addToolbarButton('Add marker billboards', function() {
        primitives.removeAll();
        addMarkerBillboards(scene, ellipsoid);
        Sandcastle.highlight(addMarkerBillboards);
    });

    Sandcastle.addToolbarButton('Add billboards in reference frame', function() {
        primitives.removeAll();
        addBillboardsInReferenceframe(scene, ellipsoid);
        Sandcastle.highlight(addBillboardsInReferenceframe);
    });

    Sandcastle.addToolbarButton('Scale by viewer distance', function() {
        primitives.removeAll();
        scaleBillboardByDistance(scene, ellipsoid);
        Sandcastle.highlight(scaleBillboardByDistance);
    });

    Sandcastle.addToolbarButton('Fade by viewer distance', function() {
        primitives.removeAll();
        billboardTranslucencyByDistance(scene, ellipsoid);
        Sandcastle.highlight(billboardTranslucencyByDistance);
    });

    Sandcastle.finishedLoading();
});
</script>
</body>
</html><|MERGE_RESOLUTION|>--- conflicted
+++ resolved
@@ -403,116 +403,6 @@
         image.src = '../images/facility.gif';
     }
 
-<<<<<<< HEAD
-    function createButtons(widget) {
-        var ellipsoid = widget.centralBody.getEllipsoid();
-        var scene = widget.scene;
-        var primitives = scene.getPrimitives();
-        var toolbar = document.getElementById('toolbar');
-        
-        var button = document.createElement('button');
-        button.className = 'cesium-button';
-        button.onclick = function() {
-            primitives.removeAll();
-            addBillboard(scene, ellipsoid);
-            Sandcastle.highlight(addBillboard);
-        };
-        button.textContent = 'Add billboard';
-        toolbar.appendChild(button);
-
-        button = document.createElement('button');
-        button.className = 'cesium-button';
-        button.onclick = function() {
-            primitives.removeAll();
-            setBillboardPropertiesAtCreation(scene, ellipsoid);
-            Sandcastle.highlight(setBillboardPropertiesAtCreation);
-        };
-        button.textContent = 'Set billboard properties at creation';
-        toolbar.appendChild(button);
-        
-        button = document.createElement('button');
-        button.className = 'cesium-button';
-        button.onclick = function() {
-            primitives.removeAll();
-            setBillboardProperties(scene, ellipsoid);
-            Sandcastle.highlight(setBillboardProperties);
-        };
-        button.textContent = 'Change billboard properties';
-        toolbar.appendChild(button);
-        
-        button = document.createElement('button');
-        button.className = 'cesium-button';
-        button.onclick = function() {
-            primitives.removeAll();
-            addMultipleBillboards(scene, ellipsoid);
-            Sandcastle.highlight(addMultipleBillboards);
-        };
-        button.textContent = 'Add multiple billboards';
-        toolbar.appendChild(button);
-
-        button = document.createElement('button');
-        button.className = 'cesium-button';
-        button.onclick = function() {
-            primitives.removeAll();
-            addPointBillboards(scene, ellipsoid);
-            Sandcastle.highlight(addPointBillboards);
-        };
-        button.textContent = 'Add point billboards';
-        toolbar.appendChild(button);
-
-        button = document.createElement('button');
-        button.className = 'cesium-button';
-        button.onclick = function() {
-            primitives.removeAll();
-            addMarkerBillboards(scene, ellipsoid);
-            Sandcastle.highlight(addMarkerBillboards);
-        };
-        button.textContent = 'Add marker billboards';
-        toolbar.appendChild(button);
-        
-        button = document.createElement('button');
-        button.className = 'cesium-button';
-        button.onclick = function() {
-            primitives.removeAll();
-            addBillboardsInReferenceframe(scene, ellipsoid);
-            Sandcastle.highlight(addBillboardsInReferenceframe);
-        };
-        button.textContent = 'Add billboards in reference frame';
-        toolbar.appendChild(button);
-
-        button = document.createElement('button');
-        button.className = 'cesium-button';
-        button.onclick = function() {
-            primitives.removeAll();
-            scaleBillboardByDistance(scene, ellipsoid);
-            Sandcastle.highlight(scaleBillboardByDistance);
-        };
-        button.textContent = 'Scale by viewer distance';
-        toolbar.appendChild(button);
-
-        button = document.createElement('button');
-        button.className = 'cesium-button';
-        button.onclick = function() {
-            primitives.removeAll();
-            billboardTranslucencyByDistance(scene, ellipsoid);
-            Sandcastle.highlight(billboardTranslucencyByDistance);
-        };
-        button.textContent = 'Fade by viewer distance';
-        toolbar.appendChild(button);
-
-        button = document.createElement('button');
-        button.className = 'cesium-button';
-        button.onclick = function() {
-            primitives.removeAll();
-            billboardPixelOffsetScaleByDistance(scene, ellipsoid);
-            Sandcastle.highlight(billboardPixelOffsetScaleByDistance);
-        };
-        button.textContent = 'Offset by viewer distance';
-        toolbar.appendChild(button);
-    }
-
-=======
->>>>>>> 68b55042
     var widget = new Cesium.CesiumWidget('cesiumContainer');
 
     var ellipsoid = widget.centralBody.getEllipsoid();
@@ -573,6 +463,12 @@
         primitives.removeAll();
         billboardTranslucencyByDistance(scene, ellipsoid);
         Sandcastle.highlight(billboardTranslucencyByDistance);
+    });
+    
+    Sandcastle.addToolbarButton('Offset by viewer distance', function() {
+        primitives.removeAll();
+        billboardPixelOffsetScaleByDistance(scene, ellipsoid);
+        Sandcastle.highlight(billboardPixelOffsetScaleByDistance);
     });
 
     Sandcastle.finishedLoading();
