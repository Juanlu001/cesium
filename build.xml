--- conflicted
+++ resolved
@@ -1,20 +1,12 @@
 <project name="Cesium" default="combine">
 	<target name="build" description="A developer build that runs in-place.">
-<<<<<<< HEAD
-		<parallel>
-			<glslToJavascript destination="${shadersDirectory}" stripcomments="${build.minification}">
-				<fileset dir="${shadersDirectory}" includes="*.glsl" />
-			</glslToJavascript>
-			<glslToJavascript destination="${shadersMaterialsDirectory}" stripcomments="${build.minification}">
-				<fileset dir="${shadersMaterialsDirectory}" includes="*.glsl" />
-			</glslToJavascript>
-=======
 		<glslToJavascript destination="${shadersDirectory}" stripcomments="${build.minification}">
 			<fileset dir="${shadersDirectory}" includes="*.glsl" />
 		</glslToJavascript>
-
-		<parallel>
->>>>>>> 54591149
+		<glslToJavascript destination="${shadersMaterialsDirectory}" stripcomments="${build.minification}">
+			<fileset dir="${shadersMaterialsDirectory}" includes="*.glsl" />
+		</glslToJavascript>
+        <parallel>
 			<createCesiumJs output="${sourceDirectory}/Cesium.js">
 				<fileset dir="${sourceDirectory}">
 					<include name="**/*.js" />
